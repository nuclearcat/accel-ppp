--- conflicted
+++ resolved
@@ -48,13 +48,6 @@
 
 #define DEBUG
 //#define USE_GRE_MOD
-<<<<<<< HEAD
-=======
-
-#ifdef USE_GRE_MOD
-#include "gre.h"
-#endif
->>>>>>> 2d423f15
 
 #ifdef USE_GRE_MOD
 #include "gre.h"
@@ -1257,4 +1250,3 @@
 module_param(log_packets,int,0);
 #endif
 MODULE_PARM_DESC(log_level,"Logging level (default=0)");
-
