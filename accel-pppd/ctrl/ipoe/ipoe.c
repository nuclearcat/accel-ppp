--- conflicted
+++ resolved
@@ -2256,52 +2256,7 @@
 	return 0;
 }
 
-<<<<<<< HEAD
-static int make_vlan_name(const char *parent, int svid, int cvid, char *name)
-{
-	char *ptr1 = name, *endptr = name + IFNAMSIZ;
-	const char *ptr2 = conf_vlan_name;
-	char svid_str[5], cvid_str[5], *ptr3;
-
-#ifdef USE_LUA
-	if (!memcmp(conf_vlan_name, "lua:", 4))
-		return ipoe_lua_make_vlan_name(conf_vlan_name + 4, parent, svid, cvid, name);
-#endif
-
-	sprintf(svid_str, "%i", svid);
-	sprintf(cvid_str, "%i", cvid);
-
-	while (ptr1 < endptr && *ptr2) {
-		if (ptr2[0] == '%' && ptr2[1] == 'I') {
-			while (ptr1 < endptr && *parent)
-				*ptr1++ = *parent++;
-			ptr2 += 2;
-		} else if (ptr2[0] == '%' && ptr2[1] == 'N') {
-			ptr3 = cvid_str;
-			while (ptr1 < endptr && *ptr3)
-				*ptr1++ = *ptr3++;
-			ptr2 += 2;
-		} else if (ptr2[0] == '%' && ptr2[1] == 'P') {
-			ptr3 = svid_str;
-			while (ptr1 < endptr && *ptr3)
-				*ptr1++ = *ptr3++;
-			ptr2 += 2;
-		} else
-			*ptr1++ = *ptr2++;
-	}
-
-	if (ptr1 == endptr)
-		return 1;
-
-	*ptr1 = 0;
-
-	return 0;
-}
-
-void ipoe_vlan_notify(int ifindex, int vid)
-=======
 void ipoe_vlan_mon_notify(int ifindex, int vid)
->>>>>>> 19dc965d
 {
 	struct conf_sect_t *sect = conf_get_section("ipoe");
 	struct conf_option_t *opt;
@@ -2326,7 +2281,13 @@
 
 	svid = iplink_vlan_get_vid(ifindex);
 
-	if (make_vlan_name(conf_vlan_name, ifr.ifr_name, svid, vid, ifname)) {
+#ifdef USE_LUA
+	if (!memcmp(conf_vlan_name, "lua:", 4))
+		r = ipoe_lua_make_vlan_name(conf_vlan_name + 4, parent, svid, cvid, name);
+	else
+#endif
+	r = make_vlan_name(conf_vlan_name, ifr.ifr_name, svid, vid, ifname);
+	if (r) {
 		log_error("ipoe: vlan-mon: %s.%i: interface name is too long\n", ifr.ifr_name, vid);
 		return;
 	}
