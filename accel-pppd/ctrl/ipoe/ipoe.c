#include <unistd.h>
#include <stdlib.h>
#include <stdio.h>
#include <stdarg.h>
#include <errno.h>
#include <string.h>
#include <fcntl.h>
#include <assert.h>
#include <time.h>
#include <arpa/inet.h>
#include <netinet/in.h>
#include <net/ethernet.h>
#include <netinet/ip.h>
#include <sys/socket.h>
#include <sys/ioctl.h>
#include <linux/if.h>
#include <linux/route.h>

#include <pcre.h>

#include "events.h"
#include "list.h"
#include "triton.h"
#include "log.h"
#include "mempool.h"
#include "utils.h"
#include "cli.h"
#include "ap_session.h"
#include "pwdb.h"
#include "ipdb.h"

#include "iputils.h"
#include "ipset.h"

#include "connlimit.h"
#include "vlan_mon.h"

#include "ipoe.h"

#include "memdebug.h"

#define USERNAME_UNSET 0
#define USERNAME_IFNAME 1
#define USERNAME_LUA 2

#define MODE_L2 2
#define MODE_L3 3

struct iplink_arg {
	pcre *re;
	const char *opt;
	long *arg1;
};

struct unit_cache {
	struct list_head entry;
	int ifindex;
};

struct l4_redirect {
	struct list_head entry;
	in_addr_t addr;
	time_t timeout;
};

struct gw_addr {
	struct list_head entry;
	in_addr_t addr;
	int mask;
	int mask1;
};

struct disc_item {
	struct list_head entry;
	struct dhcpv4_packet *pack;
	struct timespec ts;
};

struct delay {
	struct list_head entry;
	unsigned int conn_cnt;
	int delay;
};

struct request_item {
	struct list_head entry;
	uint32_t xid;
	time_t expire;
	int cnt;
};

enum {SID_MAC, SID_IP};

static int conf_dhcpv4 = 1;
static int conf_up;
static int conf_mode;
static int conf_shared = 1;
static int conf_ifcfg = 1;
static int conf_nat;
static int conf_arp;
static int conf_ipv6;
static uint32_t conf_src;
static const char *conf_ip_pool;
static const char *conf_l4_redirect_pool;
//static int conf_dhcpv6;
static int conf_username;
static const char *conf_password;
static int conf_unit_cache;
static int conf_noauth;
#ifdef RADIUS
static int conf_attr_dhcp_client_ip;
static int conf_attr_dhcp_router_ip;
static int conf_attr_dhcp_mask;
static int conf_attr_dhcp_lease_time;
static int conf_attr_dhcp_renew_time;
static int conf_attr_l4_redirect;
static int conf_attr_l4_redirect_table;
static int conf_attr_l4_redirect_ipset;
static const char *conf_attr_dhcp_opt82;
static const char *conf_attr_dhcp_opt82_remote_id;
static const char *conf_attr_dhcp_opt82_circuit_id;
#endif
static int conf_l4_redirect_table;
static int conf_l4_redirect_on_reject;
static const char *conf_l4_redirect_ipset;
static int conf_vlan_timeout = 30;
static int conf_max_request = 3;
static int conf_session_timeout;
static int conf_idle_timeout;

static const char *conf_relay;

#ifdef USE_LUA
static const char *conf_lua_username_func;
#endif

static int conf_offer_timeout = 10;
static int conf_relay_timeout = 3;
static int conf_relay_retransmit = 3;
static LIST_HEAD(conf_gw_addr);
static int conf_netmask = 24;
static int conf_lease_time = 600;
static int conf_lease_timeout = 660;
static int conf_renew_time = 300;
static int conf_verbose;
static const char *conf_agent_remote_id;
static int conf_proto;
static LIST_HEAD(conf_offer_delay);
static const char *conf_vlan_name;
static int conf_ip_unnumbered;
static int conf_check_mac_change;
static int conf_soft_terminate;
static int conf_calling_sid = SID_MAC;

static unsigned int stat_starting;
static unsigned int stat_active;
static unsigned int stat_delayed_offer;

static mempool_t ses_pool;
static mempool_t disc_item_pool;
static mempool_t req_item_pool;

static int connlimit_loaded;
static int radius_loaded;

static LIST_HEAD(serv_list);
static pthread_mutex_t serv_lock = PTHREAD_MUTEX_INITIALIZER;

static pthread_mutex_t uc_lock = PTHREAD_MUTEX_INITIALIZER;
static LIST_HEAD(uc_list);
static int uc_size;
static mempool_t uc_pool;

static pthread_rwlock_t l4_list_lock = PTHREAD_RWLOCK_INITIALIZER;
static LIST_HEAD(l4_redirect_list);
static struct triton_timer_t l4_redirect_timer;
static struct triton_context_t l4_redirect_ctx;

static void ipoe_session_finished(struct ap_session *s);
static void ipoe_drop_sessions(struct ipoe_serv *serv, struct ipoe_session *skip);
static void ipoe_serv_release(struct ipoe_serv *serv);
static void __ipoe_session_activate(struct ipoe_session *ses);
static void ipoe_ses_recv_dhcpv4(struct dhcpv4_serv *dhcpv4, struct dhcpv4_packet *pack);
static void __ipoe_recv_dhcpv4(struct dhcpv4_serv *dhcpv4, struct dhcpv4_packet *pack, int force);
static void ipoe_session_keepalive(struct dhcpv4_packet *pack);
static void add_interface(const char *ifname, int ifindex, const char *opt, int parent_ifindex, int vid);
static int get_offer_delay();
static void __ipoe_session_start(struct ipoe_session *ses);
static int ipoe_rad_send_auth_request(struct rad_plugin_t *rad, struct rad_packet_t *pack);
static int ipoe_rad_send_acct_request(struct rad_plugin_t *rad, struct rad_packet_t *pack);

static void ipoe_ctx_switch(struct triton_context_t *ctx, void *arg)
{
	net = &def_net;
	log_switch(ctx, arg);
}

static struct ipoe_session *ipoe_session_lookup(struct ipoe_serv *serv, struct dhcpv4_packet *pack, struct ipoe_session **opt82_ses)
{
	struct ipoe_session *ses, *res = NULL;

	uint8_t *agent_circuit_id = NULL;
	uint8_t *agent_remote_id = NULL;
	int opt82_match;

	if (opt82_ses)
		*opt82_ses = NULL;

	if (!conf_check_mac_change || (pack->relay_agent && dhcpv4_parse_opt82(pack->relay_agent, &agent_circuit_id, &agent_remote_id))) {
		agent_circuit_id = NULL;
		agent_remote_id = NULL;
	}

	list_for_each_entry(ses, &serv->sessions, entry) {
		opt82_match = conf_check_mac_change && pack->relay_agent != NULL;

		if (agent_circuit_id && !ses->agent_circuit_id)
			opt82_match = 0;

		if (opt82_match && agent_remote_id && !ses->agent_remote_id)
			opt82_match = 0;

		if (opt82_match && !agent_circuit_id && ses->agent_circuit_id)
			opt82_match = 0;

		if (opt82_match && !agent_remote_id && ses->agent_remote_id)
			opt82_match = 0;

		if (opt82_match && agent_circuit_id) {
			if (*agent_circuit_id != *ses->agent_circuit_id)
				opt82_match = 0;

			if (memcmp(agent_circuit_id + 1, ses->agent_circuit_id + 1, *agent_circuit_id))
				opt82_match = 0;
		}

		if (opt82_match && agent_remote_id) {
			if (*agent_remote_id != *ses->agent_remote_id)
				opt82_match = 0;

			if (memcmp(agent_remote_id + 1, ses->agent_remote_id + 1, *agent_remote_id))
				opt82_match = 0;
		}

		if (opt82_match && opt82_ses)
			*opt82_ses = ses;

		if (memcmp(pack->hdr->chaddr, ses->hwaddr, ETH_ALEN))
			continue;

		res = ses;
		break;

		/*if (pack->client_id && !ses->client_id)
			continue;

		if (!pack->client_id && ses->client_id)
			continue;

		if (pack->client_id) {
			if (pack->client_id->len != ses->client_id->len)
				continue;
			if (memcmp(pack->client_id->data, ses->client_id->data, pack->client_id->len))
				continue;
		}

		ses1 = ses;

		if (pack->hdr->xid != ses->xid)
			continue;

		return ses;*/
	}

	if (!res || !pack->relay_agent || !opt82_ses || *opt82_ses)
		return res;

	list_for_each_entry(ses, &serv->sessions, entry) {
		if (agent_circuit_id && !ses->agent_circuit_id)
			continue;

		if (opt82_match && agent_remote_id && !ses->agent_remote_id)
			continue;

		if (opt82_match && !agent_circuit_id && ses->agent_circuit_id)
			continue;

		if (opt82_match && !agent_remote_id && ses->agent_remote_id)
			continue;

		if (opt82_match && agent_circuit_id) {
			if (*agent_circuit_id != *ses->agent_circuit_id)
				continue;

			if (memcmp(agent_circuit_id + 1, ses->agent_circuit_id + 1, *agent_circuit_id))
				continue;
		}

		if (opt82_match && agent_remote_id) {
			if (*agent_remote_id != *ses->agent_remote_id)
				continue;

			if (memcmp(agent_remote_id + 1, ses->agent_remote_id + 1, *agent_remote_id))
				continue;
		}

		*opt82_ses = ses;
		break;
	}

	return res;
}

static void ipoe_session_timeout(struct triton_timer_t *t)
{
	struct ipoe_session *ses = container_of(t, typeof(*ses), timer);

	triton_timer_del(t);

	log_ppp_info2("ipoe: session timed out\n");

	ap_session_terminate(&ses->ses, TERM_LOST_CARRIER, 1);
}

static void ipoe_session_l4_redirect_timeout(struct triton_timer_t *t)
{
	struct ipoe_session *ses = container_of(t, typeof(*ses), l4_redirect_timer);

	triton_timer_del(t);

	log_ppp_info2("ipoe: session timed out\n");

	ap_session_terminate(&ses->ses, TERM_NAS_REQUEST, 1);
}

static void ipoe_relay_timeout(struct triton_timer_t *t)
{
	struct ipoe_session *ses = container_of(t, typeof(*ses), timer);

	if (!ses->serv->dhcpv4_relay || !ses->dhcpv4_request) {
		triton_timer_del(t);
		return;
	}

	if (++ses->relay_retransmit > conf_relay_retransmit) {
		triton_timer_del(t);

		log_ppp_info2("ipoe: relay timed out\n");

		ap_session_terminate(&ses->ses, TERM_LOST_CARRIER, 1);
	} else
		dhcpv4_relay_send(ses->serv->dhcpv4_relay, ses->dhcpv4_request, ses->relay_server_id, ses->serv->ifname, conf_agent_remote_id);
}


static char *ipoe_session_get_username(struct ipoe_session *ses)
{
	if (ses->username)
		return ses->username;

#ifdef USE_LUA
	if (ses->serv->opt_username == USERNAME_LUA)
		return ipoe_lua_get_username(ses, ses->serv->opt_lua_username_func ? : conf_lua_username_func);
	else
#endif
	if (!ses->dhcpv4_request)
		return _strdup(ses->ctrl.calling_station_id);

	return _strdup(ses->serv->ifname);
}

static void l4_redirect_list_add(in_addr_t addr)
{
	struct l4_redirect *n = _malloc(sizeof(*n));
	struct timespec ts;

	if (!n)
		return;

	clock_gettime(CLOCK_MONOTONIC, &ts);

	memset(n, 0, sizeof(*n));
	n->addr = addr;
	n->timeout = ts.tv_sec + conf_l4_redirect_on_reject;

	ipoe_nl_add_exclude(addr, 32);

	if (conf_l4_redirect_table)
		iprule_add(addr, conf_l4_redirect_table);

	if (conf_l4_redirect_ipset)
		ipset_add(conf_l4_redirect_ipset, addr);

	pthread_rwlock_wrlock(&l4_list_lock);

	list_add_tail(&n->entry, &l4_redirect_list);

	if (!l4_redirect_timer.tpd)
		triton_timer_add(&l4_redirect_ctx, &l4_redirect_timer, 0);

	pthread_rwlock_unlock(&l4_list_lock);
}

static int l4_redirect_list_check(in_addr_t addr)
{
	struct l4_redirect *n;

	pthread_rwlock_rdlock(&l4_list_lock);
	list_for_each_entry(n, &l4_redirect_list, entry) {
		if (n->addr == addr) {
			pthread_rwlock_unlock(&l4_list_lock);
			return 1;
		}
	}
	pthread_rwlock_unlock(&l4_list_lock);
	return 0;
}

static void l4_redirect_list_timer(struct triton_timer_t *t)
{
	struct l4_redirect *n;
	struct timespec ts;

	clock_gettime(CLOCK_MONOTONIC, &ts);

	pthread_rwlock_wrlock(&l4_list_lock);
	while (!list_empty(&l4_redirect_list)) {
		n = list_entry(l4_redirect_list.next, typeof(*n), entry);
		if (ts.tv_sec > n->timeout) {
			list_del(&n->entry);
			pthread_rwlock_unlock(&l4_list_lock);

			if (conf_l4_redirect_table)
				iprule_del(n->addr, conf_l4_redirect_table);

			if (conf_l4_redirect_ipset)
				ipset_del(conf_l4_redirect_ipset, n->addr);

			ipoe_nl_del_exclude(n->addr);

			_free(n);
			pthread_rwlock_wrlock(&l4_list_lock);
		} else
			break;
	}

	if (list_empty(&l4_redirect_list) && l4_redirect_timer.tpd)
		triton_timer_del(&l4_redirect_timer);

	pthread_rwlock_unlock(&l4_list_lock);
}

static void ipoe_change_l4_redirect(struct ipoe_session *ses, int del)
{
	in_addr_t addr;

	if (ses->ses.ipv4)
		addr = ses->ses.ipv4->peer_addr;
	else
		addr = ses->yiaddr;

	if (ses->l4_redirect_table) {
		if (del) {
			iprule_del(addr, ses->l4_redirect_table);
			ses->l4_redirect_set = 0;
		} else {
			iprule_add(addr, ses->l4_redirect_table);
			ses->l4_redirect_set = 1;
		}
	}

	if (conf_l4_redirect_ipset || ses->l4_redirect_ipset) {
		if (del) {
			ipset_del(ses->l4_redirect_ipset ?: conf_l4_redirect_ipset, addr);
			ses->l4_redirect_set = 0;
		} else {
			ipset_add(ses->l4_redirect_ipset ?: conf_l4_redirect_ipset, addr);
			ses->l4_redirect_set = 1;
		}
	}

	if (del && ses->l4_redirect_timer.tpd)
		triton_timer_del(&ses->l4_redirect_timer);
}

static void ipoe_change_addr(struct ipoe_session *ses, in_addr_t newaddr)
{

}

static int ipoe_create_interface(struct ipoe_session *ses)
{
	struct unit_cache *uc;
	struct ifreq ifr;

	pthread_mutex_lock(&uc_lock);
	if (!list_empty(&uc_list)) {
		uc = list_entry(uc_list.next, typeof(*uc), entry);
		ses->ifindex = uc->ifindex;
		list_del(&uc->entry);
		--uc_size;
		pthread_mutex_unlock(&uc_lock);
		mempool_free(uc);
	} else {
		pthread_mutex_unlock(&uc_lock);

		ses->ifindex = ipoe_nl_create(ses->serv->ifindex);
		if (ses->ifindex == -1) {
			log_ppp_error("ipoe: failed to create interface\n");
			ap_session_terminate(&ses->ses, TERM_NAS_ERROR, 1);
			return -1;
		}
	}

	memset(&ifr, 0, sizeof(ifr));
	ifr.ifr_ifindex = ses->ifindex;
	if (ioctl(sock_fd, SIOCGIFNAME, &ifr, sizeof(ifr))) {
		log_ppp_error("ipoe: failed to get interface name\n");
		ses->ifindex = -1;
		ap_session_terminate(&ses->ses, TERM_NAS_ERROR, 1);
		return -1;
	}

	strncpy(ses->ses.ifname, ifr.ifr_name, AP_IFNAME_LEN);
	ses->ses.ifindex = ses->ifindex;
	ses->ses.unit_idx = ses->ifindex;

	log_ppp_info2("create interface %s parent %s\n", ifr.ifr_name, ses->serv->ifname);

	return 0;
}

static void auth_result(struct ipoe_session *ses, int r)
{
	char *username = ses->username;

	ses->username = NULL;

	if (r == PWDB_DENIED) {
		if (conf_l4_redirect_on_reject && ses->dhcpv4_request) {
			ses->l4_redirect = 1;
			if (conf_l4_redirect_pool) {
				if (ses->ses.ipv4_pool_name)
					_free(ses->ses.ipv4_pool_name);
				ses->ses.ipv4_pool_name = _strdup(conf_l4_redirect_pool);
			}

			ses->l4_redirect_timer.expire = ipoe_session_l4_redirect_timeout;
			ses->l4_redirect_timer.expire_tv.tv_sec = conf_l4_redirect_on_reject;
			triton_timer_add(&ses->ctx, &ses->l4_redirect_timer, 0);

			ap_session_set_username(&ses->ses, username);
			log_ppp_info1("%s: authentication failed\n", ses->ses.username);
			log_ppp_info1("%s: start temporary session (l4-redirect)\n", ses->ses.username);
			goto cont;
		}

		pthread_rwlock_wrlock(&ses_lock);
		ses->ses.username = username;
		ses->ses.terminate_cause = TERM_AUTH_ERROR;
		pthread_rwlock_unlock(&ses_lock);
		if (conf_ppp_verbose)
			log_ppp_warn("authentication failed\n");
		if (conf_l4_redirect_on_reject && !ses->dhcpv4_request)
			l4_redirect_list_add(ses->yiaddr);
		ap_session_terminate(&ses->ses, TERM_AUTH_ERROR, 1);
		return;
	}

	ap_session_set_username(&ses->ses, username);
	log_ppp_info1("%s: authentication succeeded\n", ses->ses.username);

cont:
	triton_event_fire(EV_SES_AUTHORIZED, &ses->ses);

	if (ses->serv->opt_nat)
		ses->ses.ipv4 = ipdb_get_ipv4(&ses->ses);

	if (ses->serv->opt_shared == 0 && ses->ses.ipv4 && ses->ses.ipv4->peer_addr != ses->yiaddr) {
		if (ipoe_create_interface(ses))
			return;

		ap_session_set_ifindex(&ses->ses);
	}

	if (ses->dhcpv4_request && ses->serv->dhcpv4_relay) {
		dhcpv4_relay_send(ses->serv->dhcpv4_relay, ses->dhcpv4_request, ses->relay_server_id, ses->serv->ifname, conf_agent_remote_id);

		ses->timer.expire = ipoe_relay_timeout;
		ses->timer.period = conf_relay_timeout * 1000;
		triton_timer_add(&ses->ctx, &ses->timer, 0);
	} else
		__ipoe_session_start(ses);
}

static void ipoe_session_start(struct ipoe_session *ses)
{
	int r;
	char *passwd;
	char *username;
	const char *pass;

	if (ses->dhcpv4_request && conf_verbose) {
		log_ppp_info2("recv ");
		dhcpv4_print_packet(ses->dhcpv4_request, 0, log_ppp_info2);
	}

	__sync_add_and_fetch(&stat_starting, 1);

	assert(!ses->ses.username);

	username = ipoe_session_get_username(ses);

	if (!username) {
		ipoe_session_finished(&ses->ses);
		return;
	}

	ses->ses.unit_idx = ses->serv->ifindex;

	triton_event_fire(EV_CTRL_STARTING, &ses->ses);
	triton_event_fire(EV_CTRL_STARTED, &ses->ses);

	ap_session_starting(&ses->ses);

	if (conf_noauth)
		r = PWDB_SUCCESS;
	else {
		if (ses->serv->opt_shared && ipoe_create_interface(ses))
			return;

#ifdef RADIUS
		if (radius_loaded) {
			ses->radius.send_access_request = ipoe_rad_send_auth_request;
			ses->radius.send_accounting_request = ipoe_rad_send_acct_request;
			rad_register_plugin(&ses->ses, &ses->radius);
		}
#endif

		if (conf_password) {
			if (!strcmp(conf_password, "csid"))
				pass = ses->ctrl.calling_station_id;
			else
				pass = conf_password;
		} else
			pass = username;

		ses->username = username;
		r = pwdb_check(&ses->ses, (pwdb_callback)auth_result, ses, username, PPP_PAP, pass);

		if (r == PWDB_WAIT)
			return;

		if (r == PWDB_NO_IMPL) {
			passwd = pwdb_get_passwd(&ses->ses, username);
			if (!passwd || strcmp(passwd, pass))
				r = PWDB_DENIED;
			else {
				r = PWDB_SUCCESS;
				_free(passwd);
			}
		}
	}

	auth_result(ses, r);
}

static void find_gw_addr(struct ipoe_session *ses)
{
	struct gw_addr *a;

	list_for_each_entry(a, &conf_gw_addr, entry) {
		if ((ntohl(ses->yiaddr) & (a->mask1)) == (ntohl(a->addr) & (a->mask1))) {
			ses->router = a->addr;
			ses->mask = a->mask;
			return;
		}
	}
}

static void __ipoe_session_start(struct ipoe_session *ses)
{
	if (!ses->yiaddr) {
		dhcpv4_get_ip(ses->serv->dhcpv4, &ses->yiaddr, &ses->router, &ses->mask);
		if (ses->yiaddr)
			ses->dhcp_addr = 1;
	}

	if (!ses->yiaddr && !ses->serv->opt_nat)
		ses->ses.ipv4 = ipdb_get_ipv4(&ses->ses);

	if (ses->ses.ipv4) {
		if (!ses->mask)
			ses->mask = ses->ses.ipv4->mask;

		if (!ses->yiaddr)
			ses->yiaddr = ses->ses.ipv4->peer_addr;

		if (!ses->router)
			ses->router = ses->ses.ipv4->addr;
	} /*else if (ses->yiaddr) {
		ses->ses.ipv4 = &ses->ipv4;
		ses->ipv4.addr = ses->siaddr;
		ses->ipv4.peer_addr = ses->yiaddr;
		ses->ipv4.mask = ses->mask;
		ses->ipv4.owner = NULL;
	}*/

	if (ses->dhcpv4_request) {
		if (!ses->yiaddr) {
			log_ppp_error("no free IPv4 address\n");
			ap_session_terminate(&ses->ses, TERM_NAS_REQUEST, 1);
			return;
		}

		if (!ses->router)
			find_gw_addr(ses);

		if (!ses->mask)
			ses->mask = conf_netmask;

		if (!ses->mask)
			ses->mask = 32;

		if (ses->dhcpv4_request->hdr->giaddr) {
			/*uint32_t mask = ses->mask == 32 ? 0xffffffff : (((1 << ses->mask) - 1) << (32 - ses->mask));

			ses->siaddr = iproute_get(ses->dhcpv4_request->hdr->giaddr);
			if ((ntohl(ses->router) & mask) == (ntohl(ses->siaddr) & mask))
				ses->siaddr = ses->router;
			else if (!ses->router)
				ses->router = ses->dhcpv4_request->hdr->giaddr;*/
			if (ses->serv->opt_mode == MODE_L2)
				ses->siaddr = ses->router;
			else {
				ses->siaddr = iproute_get(ses->dhcpv4_request->hdr->giaddr, NULL);
				if (!ses->router)
					ses->router = ses->dhcpv4_request->hdr->giaddr;
			}
		}

		if (!ses->router) {
			log_ppp_error("can't determine router address\n");
			ap_session_terminate(&ses->ses, TERM_NAS_REQUEST, 1);
			return;
		}

		if (!ses->siaddr && ses->router != ses->yiaddr)
			ses->siaddr = ses->router;

		if (!ses->siaddr)
			ses->siaddr = ses->serv->opt_src;

		if (!ses->siaddr && ses->serv->dhcpv4_relay)
			ses->siaddr = ses->serv->dhcpv4_relay->giaddr;

		if (!ses->siaddr) {
			log_ppp_error("can't determine Server-ID\n");
			ap_session_terminate(&ses->ses, TERM_NAS_ERROR, 1);
			return;
		}

		if (ses->ses.ipv4 && !ses->ses.ipv4->addr)
			ses->ses.ipv4->addr = ses->siaddr;

		dhcpv4_send_reply(DHCPOFFER, ses->serv->dhcpv4, ses->dhcpv4_request, ses->yiaddr, ses->siaddr, ses->router, ses->mask, ses->lease_time, ses->renew_time, ses->dhcpv4_relay_reply);

		dhcpv4_packet_free(ses->dhcpv4_request);
		ses->dhcpv4_request = NULL;

		ses->timer.expire = ipoe_session_timeout;
		ses->timer.period = 0;
		ses->timer.expire_tv.tv_sec = conf_offer_timeout;
		triton_timer_add(&ses->ctx, &ses->timer, 0);
	} else {
		if (!ses->siaddr)
			find_gw_addr(ses);

		if (!ses->siaddr)
			ses->siaddr = ses->serv->opt_src;

		if (!ses->siaddr)
			ses->siaddr = iproute_get(ses->yiaddr, NULL);

		if (!ses->siaddr) {
			log_ppp_error("can't determine local address\n");
			ap_session_terminate(&ses->ses, TERM_NAS_ERROR, 1);
			return;
		}

		if (ses->ses.ipv4 && !ses->ses.ipv4->addr)
			ses->ses.ipv4->addr = ses->siaddr;

		__ipoe_session_activate(ses);
	}
}

static void __ipoe_session_activate(struct ipoe_session *ses)
{
	uint32_t addr, gw = 0;
	struct ipoe_serv *serv = ses->serv;

	if (ses->terminating)
		return;

	if (ses->ifindex != -1) {
		addr = 0;
		/*if (!ses->ses.ipv4) {
			if (ses->serv->opt_mode == MODE_L3) {
				addr = 1;
				ses->ctrl.dont_ifcfg = 1;
			}
		} else*/
		if (ses->ses.ipv4 && ses->ses.ipv4->peer_addr != ses->yiaddr)
			addr = ses->ses.ipv4->peer_addr;

		/*if (ses->dhcpv4_request && ses->serv->opt_mode == MODE_L3) {
			in_addr_t gw;
			iproute_get(ses->router, &gw, NULL);
			if (gw)
				iproute_add(0, ses->siaddr, ses->yiaddr, gw, conf_proto, 32);
			else
				iproute_add(0, ses->siaddr, ses->router, gw, conf_proto, 32);
		}*/

		if (serv->opt_mode == MODE_L3)
			iproute_get(ses->yiaddr, &gw);

		//if (ipoe_nl_modify(ses->ifindex, ses->yiaddr, addr, gw, gw ? 0 : ses->serv->ifindex, gw ? NULL : ses->hwaddr)) {
		if (ipoe_nl_modify(ses->ifindex, ses->yiaddr, addr, gw, serv->ifindex, ses->hwaddr)) {
			ap_session_terminate(&ses->ses, TERM_NAS_ERROR, 1);
			return;
		}
	}

	if (!ses->ses.ipv4) {
		ses->ses.ipv4 = &ses->ipv4;
		ses->ipv4.owner = NULL;
		ses->ipv4.peer_addr = ses->yiaddr;
		ses->ipv4.addr = ses->siaddr;
	}

	if (ses->ifindex == -1) {
		if (serv->opt_ifcfg)
			ipaddr_add(serv->ifindex, ses->router, conf_ip_unnumbered ? 32 : ses->mask);
		else if (!conf_ip_unnumbered)
			iproute_add(serv->ifindex, ses->router, ses->yiaddr, 0, conf_proto, ses->mask);

		if (conf_ip_unnumbered)
			iproute_add(serv->ifindex, serv->opt_src ?: ses->router, ses->yiaddr, 0, conf_proto, 32);
	} else
		ses->ctrl.dont_ifcfg = 0;

	if (ses->serv->opt_mode == MODE_L2 && ses->serv->opt_ipv6 && sock6_fd != -1) {
		ses->ses.ipv6 = ipdb_get_ipv6(&ses->ses);
		if (!ses->ses.ipv6)
			log_ppp_warn("ipoe: no free IPv6 address\n");
		else if (!ses->ses.ipv6->peer_intf_id)
			ses->ses.ipv6->peer_intf_id = htobe64(1);
	}

	__sync_sub_and_fetch(&stat_starting, 1);
	__sync_add_and_fetch(&stat_active, 1);
	ses->started = 1;

	ap_session_activate(&ses->ses);

	if (ses->l4_redirect)
		ipoe_change_l4_redirect(ses, 0);

	if (ses->dhcpv4_request) {
		if (ses->ses.state == AP_STATE_ACTIVE)
			dhcpv4_send_reply(DHCPACK, ses->dhcpv4 ?: ses->serv->dhcpv4, ses->dhcpv4_request, ses->yiaddr, ses->siaddr, ses->router, ses->mask, ses->lease_time, ses->renew_time, ses->dhcpv4_relay_reply);
		else
			dhcpv4_send_nak(ses->serv->dhcpv4, ses->dhcpv4_request);

		dhcpv4_packet_free(ses->dhcpv4_request);
		ses->dhcpv4_request = NULL;
	}

	ses->timer.expire = ipoe_session_timeout;
	ses->timer.period = 0;
	ses->timer.expire_tv.tv_sec = ses->lease_time;
	if (ses->timer.tpd)
		triton_timer_mod(&ses->timer, 0);
}

static void ipoe_session_activate(struct dhcpv4_packet *pack)
{
	struct ipoe_session *ses = container_of(triton_context_self(), typeof(*ses), ctx);

	if (ses->ses.state == AP_STATE_ACTIVE) {
		ipoe_session_keepalive(pack);
		return;
	}

	if (ses->dhcpv4_request)
		dhcpv4_packet_free(ses->dhcpv4_request);

	ses->dhcpv4_request = pack;

	if (ses->serv->dhcpv4_relay)
		dhcpv4_relay_send(ses->serv->dhcpv4_relay, ses->dhcpv4_request, ses->relay_server_id, ses->serv->ifname, conf_agent_remote_id);
	else
		__ipoe_session_activate(ses);
}

static void ipoe_session_keepalive(struct dhcpv4_packet *pack)
{
	struct ipoe_session *ses = container_of(triton_context_self(), typeof(*ses), ctx);

	if (ses->dhcpv4_request)
		dhcpv4_packet_free(ses->dhcpv4_request);

	ses->dhcpv4_request = pack;

	if (ses->timer.tpd)
		triton_timer_mod(&ses->timer, 0);

	ses->xid = ses->dhcpv4_request->hdr->xid;

	if (/*ses->ses.state == AP_STATE_ACTIVE &&*/ ses->serv->dhcpv4_relay) {
		dhcpv4_relay_send(ses->serv->dhcpv4_relay, ses->dhcpv4_request, ses->relay_server_id, ses->serv->ifname, conf_agent_remote_id);
		return;
	}

	if (ses->ses.state == AP_STATE_ACTIVE) {
		dhcpv4_send_reply(DHCPACK, ses->dhcpv4 ?: ses->serv->dhcpv4, ses->dhcpv4_request, ses->yiaddr, ses->siaddr, ses->router, ses->mask, ses->lease_time, ses->renew_time, ses->dhcpv4_relay_reply);
	} else
		dhcpv4_send_nak(ses->dhcpv4 ?: ses->serv->dhcpv4, ses->dhcpv4_request);

	dhcpv4_packet_free(ses->dhcpv4_request);
	ses->dhcpv4_request = NULL;
}

static void ipoe_session_decline(struct dhcpv4_packet *pack)
{
	struct ipoe_session *ses = container_of(triton_context_self(), typeof(*ses), ctx);

	if (conf_verbose) {
		log_ppp_info2("recv ");
		dhcpv4_print_packet(pack, 0, log_ppp_info2);
	}

	if (pack->msg_type == DHCPDECLINE && ses->serv->dhcpv4_relay)
		dhcpv4_relay_send(ses->serv->dhcpv4_relay, pack, 0, ses->serv->ifname, conf_agent_remote_id);

	dhcpv4_packet_free(pack);

	ap_session_terminate(&ses->ses, TERM_USER_REQUEST, 1);
}

static void ipoe_session_started(struct ap_session *s)
{
	struct ipoe_session *ses = container_of(s, typeof(*ses), ses);

	log_ppp_info1("ipoe: session started\n");

	if (ses->timer.tpd)
		triton_timer_mod(&ses->timer, 0);

	if (ses->ifindex != -1 && ses->xid) {
		ses->dhcpv4 = dhcpv4_create(ses->ctrl.ctx, ses->ses.ifname, "");
		if (!ses->dhcpv4) {
			//terminate
			return;
		}
		ses->dhcpv4->recv = ipoe_ses_recv_dhcpv4;
	}
}

static void ipoe_session_free(struct ipoe_session *ses)
{
	if (ses->started)
		__sync_sub_and_fetch(&stat_active, 1);
	else
		__sync_sub_and_fetch(&stat_starting, 1);

	if (ses->timer.tpd)
		triton_timer_del(&ses->timer);

	if (ses->l4_redirect_timer.tpd)
		triton_timer_del(&ses->l4_redirect_timer);

	if (ses->dhcpv4_request)
		dhcpv4_packet_free(ses->dhcpv4_request);

	if (ses->dhcpv4_relay_reply)
		dhcpv4_packet_free(ses->dhcpv4_relay_reply);

	if (ses->ctrl.called_station_id)
		_free(ses->ctrl.called_station_id);

	if (ses->ctrl.calling_station_id)
		_free(ses->ctrl.calling_station_id);

	if (ses->l4_redirect_ipset)
		_free(ses->l4_redirect_ipset);

	triton_context_unregister(&ses->ctx);

	if (ses->data)
		_free(ses->data);

	mempool_free(ses);
}

static void ipoe_session_finished(struct ap_session *s)
{
	struct ipoe_session *ses = container_of(s, typeof(*ses), ses);
	struct ipoe_serv *serv = ses->serv;
	struct unit_cache *uc;

	log_ppp_info1("ipoe: session finished\n");

	if (ses->ifindex != -1) {
		if (uc_size < conf_unit_cache && !ipoe_nl_modify(ses->ifindex, 0, 0, 0, 0, NULL)) {
			uc = mempool_alloc(uc_pool);
			uc->ifindex = ses->ifindex;
			pthread_mutex_lock(&uc_lock);
			list_add_tail(&uc->entry, &uc_list);
			++uc_size;
			pthread_mutex_unlock(&uc_lock);
		} else
			ipoe_nl_delete(ses->ifindex);
	} else if (ses->started) {
		if (serv->opt_ifcfg)
			ipaddr_del(serv->ifindex, ses->router, conf_ip_unnumbered ? 32 : ses->mask);
		else if (conf_ip_unnumbered)
			iproute_del(serv->ifindex, ses->yiaddr, conf_proto, 32);
		else
			iproute_del(serv->ifindex, ses->yiaddr, conf_proto, ses->mask);
	}

	if (ses->dhcp_addr)
		dhcpv4_put_ip(ses->serv->dhcpv4, ses->yiaddr);

	if (ses->relay_addr && ses->serv->dhcpv4_relay)
		dhcpv4_relay_send_release(ses->serv->dhcpv4_relay, ses->hwaddr, ses->xid, ses->yiaddr, ses->client_id, ses->relay_agent, ses->serv->ifname, conf_agent_remote_id);

	if (ses->dhcpv4)
		dhcpv4_free(ses->dhcpv4);

	triton_event_fire(EV_CTRL_FINISHED, s);

	if (s->ifindex == ses->serv->ifindex && strcmp(s->ifname, ses->serv->ifname)) {
		struct ifreq ifr;

		strcpy(ifr.ifr_name, s->ifname);

		ioctl(sock_fd, SIOCGIFFLAGS, &ifr);
		ifr.ifr_flags &= ~IFF_UP;
		ioctl(sock_fd, SIOCSIFFLAGS, &ifr);

		strcpy(ifr.ifr_newname, ses->serv->ifname);
		ioctl(sock_fd, SIOCSIFNAME, &ifr);

		strcpy(ifr.ifr_name, ses->serv->ifname);
		ifr.ifr_flags |= IFF_UP;
		ioctl(sock_fd, SIOCSIFFLAGS, &ifr);
	}

	pthread_mutex_lock(&ses->serv->lock);
	list_del(&ses->entry);
	if  ((ses->serv->vid || ses->serv->need_close) && list_empty(&ses->serv->sessions))
		triton_context_call(&ses->serv->ctx, (triton_event_func)ipoe_serv_release, ses->serv);
	pthread_mutex_unlock(&ses->serv->lock);

	triton_context_call(&ses->ctx, (triton_event_func)ipoe_session_free, ses);
}

static void ipoe_session_terminated(struct ipoe_session *ses)
{
	if (ses->l4_redirect_set)
		ipoe_change_l4_redirect(ses, 1);

	ap_session_finished(&ses->ses);
}

static void ipoe_session_terminated_pkt(struct dhcpv4_packet *pack)
{
	struct ipoe_session *ses = container_of(triton_context_self(), typeof(*ses), ctx);

	if (conf_verbose) {
		log_ppp_info2("recv ");
		dhcpv4_print_packet(pack, 0, log_ppp_info2);
	}

	dhcpv4_send_nak(ses->serv->dhcpv4, pack);

	dhcpv4_packet_free(pack);

	ipoe_session_terminated(ses);
}

static int ipoe_session_terminate(struct ap_session *s, int hard)
{
	struct ipoe_session *ses = container_of(s, typeof(*ses), ses);

	if (hard || !conf_soft_terminate || ses->UP)
		ipoe_session_terminated(ses);
	else
		ses->terminate = 1;

	return 0;
}


static void ipoe_session_close(struct triton_context_t *ctx)
{
	struct ipoe_session *ses = container_of(ctx, typeof(*ses), ctx);

	if (ses->ses.state)
		ap_session_terminate(&ses->ses, TERM_ADMIN_RESET, 1);
	else
		ipoe_session_finished(&ses->ses);
}

static struct ipoe_session *ipoe_session_create_dhcpv4(struct ipoe_serv *serv, struct dhcpv4_packet *pack)
{
	struct ipoe_session *ses;
	int dlen = 0;
	uint8_t *ptr = NULL;

	ses = ipoe_session_alloc();
	if (!ses)
		return NULL;

	ses->serv = serv;
	ses->dhcpv4_request = pack;

	if (!serv->opt_shared)
		strncpy(ses->ses.ifname, serv->ifname, AP_IFNAME_LEN);

	ses->xid = pack->hdr->xid;
	memcpy(ses->hwaddr, pack->hdr->chaddr, 6);
	ses->giaddr = pack->hdr->giaddr;
	ses->lease_time = conf_lease_time;
	ses->renew_time = conf_renew_time;

	if (pack->client_id)
		dlen += sizeof(struct dhcpv4_option) + pack->client_id->len;

	if (pack->relay_agent)
		dlen += sizeof(struct dhcpv4_option) + pack->relay_agent->len;

	if (dlen) {
		ses->data = _malloc(dlen);
		if (!ses->data) {
			log_emerg("out of memery\n");
			mempool_free(ses);
			return NULL;
		}
		ptr = ses->data;
	}

	if (pack->client_id) {
		ses->client_id = (struct dhcpv4_option *)ptr;
		ses->client_id->len = pack->client_id->len;
		ses->client_id->data = (uint8_t *)(ses->client_id + 1);
		memcpy(ses->client_id->data, pack->client_id->data, pack->client_id->len);
		ptr += sizeof(struct dhcpv4_option) + pack->client_id->len;
	}

	if (pack->relay_agent) {
		ses->relay_agent = (struct dhcpv4_option *)ptr;
		ses->relay_agent->len = pack->relay_agent->len;
		ses->relay_agent->data = (uint8_t *)(ses->relay_agent + 1);
		memcpy(ses->relay_agent->data, pack->relay_agent->data, pack->relay_agent->len);
		ptr += sizeof(struct dhcpv4_option) + pack->relay_agent->len;
		if (dhcpv4_parse_opt82(ses->relay_agent, &ses->agent_circuit_id, &ses->agent_remote_id))
			ses->relay_agent = NULL;
	}

	ses->ctrl.dont_ifcfg = 1;

	ses->ctrl.calling_station_id = _malloc(19);
	ses->ctrl.called_station_id = _strdup(serv->ifname);

	ptr = ses->hwaddr;
	sprintf(ses->ctrl.calling_station_id, "%02x:%02x:%02x:%02x:%02x:%02x",
		ptr[0], ptr[1], ptr[2], ptr[3], ptr[4], ptr[5]);

	ses->ses.ctrl = &ses->ctrl;
	ses->ses.chan_name = ses->ctrl.calling_station_id;

	if (conf_ip_pool)
		ses->ses.ipv4_pool_name = _strdup(conf_ip_pool);

	triton_context_register(&ses->ctx, &ses->ses);

	triton_context_wakeup(&ses->ctx);

	//pthread_mutex_lock(&serv->lock);
	list_add_tail(&ses->entry, &serv->sessions);
	//pthread_mutex_unlock(&serv->lock);

	if (serv->timer.tpd)
		triton_timer_del(&serv->timer);

	dhcpv4_packet_ref(pack);

	triton_context_call(&ses->ctx, (triton_event_func)ipoe_session_start, ses);

	return ses;
}

static void __ipoe_session_terminate(struct ap_session *s)
{
	struct ipoe_session *ses = container_of(s, typeof(*ses), ses);

	if (ses->terminate)
		ipoe_session_terminated(ses);
	else
		ap_session_terminate(s, TERM_USER_REQUEST, 1);
}

static void ipoe_ses_recv_dhcpv4(struct dhcpv4_serv *dhcpv4, struct dhcpv4_packet *pack)
{
	struct ipoe_session *ses = container_of(dhcpv4->ctx, typeof(*ses), ctx);
	int opt82_match;
	uint8_t *agent_circuit_id = NULL;
	uint8_t *agent_remote_id = NULL;

	if (ap_shutdown)
		return;

	if (conf_verbose) {
		log_ppp_info2("recv ");
		dhcpv4_print_packet(pack, 0, log_ppp_info2);
	}

	if (ses->terminate) {
		if (pack->msg_type != DHCPDISCOVER)
			dhcpv4_send_nak(dhcpv4, pack);
		triton_context_call(ses->ctrl.ctx, (triton_event_func)ipoe_session_terminated, ses);
		return;
	}

	if (pack->relay_agent && dhcpv4_parse_opt82(pack->relay_agent, &agent_circuit_id, &agent_remote_id)) {
		agent_circuit_id = NULL;
		agent_remote_id = NULL;
	}

	opt82_match = pack->relay_agent != NULL;

	if (agent_circuit_id && !ses->agent_circuit_id)
		opt82_match = 0;

	if (opt82_match && agent_remote_id && !ses->agent_remote_id)
		opt82_match = 0;

	if (opt82_match && !agent_circuit_id && ses->agent_circuit_id)
		opt82_match = 0;

	if (opt82_match && !agent_remote_id && ses->agent_remote_id)
		opt82_match = 0;

	if (opt82_match && agent_circuit_id) {
		if (*agent_circuit_id != *ses->agent_circuit_id)
			opt82_match = 0;

		if (memcmp(agent_circuit_id + 1, ses->agent_circuit_id + 1, *agent_circuit_id))
			opt82_match = 0;
	}

	if (opt82_match && agent_remote_id) {
		if (*agent_remote_id != *ses->agent_remote_id)
			opt82_match = 0;

		if (memcmp(agent_remote_id + 1, ses->agent_remote_id + 1, *agent_remote_id))
			opt82_match = 0;
	}

	if (conf_check_mac_change && pack->relay_agent && !opt82_match) {
		log_ppp_info2("port change detected\n");
		if (pack->msg_type == DHCPREQUEST)
			dhcpv4_send_nak(dhcpv4, pack);
		triton_context_call(ses->ctrl.ctx, (triton_event_func)__ipoe_session_terminate, &ses->ses);
		return;
	}

	if (pack->msg_type == DHCPDISCOVER) {
		if (ses->yiaddr) {
			if (ses->serv->dhcpv4_relay) {
				dhcpv4_packet_ref(pack);
				ipoe_session_keepalive(pack);
			} else
				dhcpv4_send_reply(DHCPOFFER, dhcpv4, pack, ses->yiaddr, ses->siaddr, ses->router, ses->mask, ses->lease_time, ses->renew_time, ses->dhcpv4_relay_reply);
		}
	} else if (pack->msg_type == DHCPREQUEST) {
		ses->xid = pack->hdr->xid;
		if (pack->hdr->ciaddr == ses->yiaddr && pack->hdr->xid != ses->xid)
			ses->xid = pack->hdr->xid;
		if ((pack->server_id && (pack->server_id != ses->siaddr || pack->request_ip != ses->yiaddr)) ||
			(pack->hdr->ciaddr && (pack->hdr->xid != ses->xid || pack->hdr->ciaddr != ses->yiaddr))) {

			if (pack->server_id == ses->siaddr)
				dhcpv4_send_nak(dhcpv4, pack);
			else if (ses->serv->dhcpv4_relay)
				dhcpv4_relay_send(ses->serv->dhcpv4_relay, pack, 0, ses->serv->ifname, conf_agent_remote_id);

			triton_context_call(ses->ctrl.ctx, (triton_event_func)__ipoe_session_terminate, &ses->ses);
		} else {
			dhcpv4_packet_ref(pack);
			ipoe_session_keepalive(pack);
		}
	} else if (pack->msg_type == DHCPDECLINE || pack->msg_type == DHCPRELEASE) {
		dhcpv4_packet_ref(pack);
		triton_context_call(ses->ctrl.ctx, (triton_event_func)ipoe_session_decline, pack);
	}
}

static void ipoe_ses_recv_dhcpv4_discover(struct dhcpv4_packet *pack)
{
	struct ipoe_session *ses = container_of(triton_context_self(), typeof(*ses), ctx);

	if (conf_verbose) {
		log_ppp_info2("recv ");
		dhcpv4_print_packet(pack, 0, log_ppp_info2);
	}

	if (ses->yiaddr)
		dhcpv4_send_reply(DHCPOFFER, ses->dhcpv4 ?: ses->serv->dhcpv4, pack, ses->yiaddr, ses->siaddr, ses->router, ses->mask, ses->lease_time, ses->renew_time, ses->dhcpv4_relay_reply);

	dhcpv4_packet_free(pack);
}

static void ipoe_ses_recv_dhcpv4_request(struct dhcpv4_packet *pack)
{
	struct ipoe_session *ses = container_of(triton_context_self(), typeof(*ses), ctx);

	ses->xid = pack->hdr->xid;

	if (conf_verbose) {
		log_ppp_info2("recv ");
		dhcpv4_print_packet(pack, 0, log_ppp_info2);
	}

	if ((pack->server_id && (pack->server_id != ses->siaddr || pack->request_ip != ses->yiaddr)) ||
		(pack->hdr->ciaddr && (pack->hdr->ciaddr != ses->yiaddr))) {

		if (pack->server_id == ses->siaddr)
			dhcpv4_send_nak(ses->serv->dhcpv4, pack);

		ap_session_terminate(&ses->ses, TERM_USER_REQUEST, 1);

		dhcpv4_packet_free(pack);
		return;
	}

	if (ses->ses.state == AP_STATE_STARTING && ses->yiaddr)
		ipoe_session_activate(pack);
	else if (ses->ses.state == AP_STATE_ACTIVE)
		ipoe_session_keepalive(pack);
	else
		dhcpv4_packet_free(pack);
}

static void ipoe_serv_disc_timer(struct triton_timer_t *t)
{
	struct ipoe_serv *serv = container_of(t, typeof(*serv), disc_timer);
	struct disc_item *d;
	struct timespec ts;
	int delay, offer_delay;

	clock_gettime(CLOCK_MONOTONIC, &ts);

	while (!list_empty(&serv->disc_list)) {
	  d = list_entry(serv->disc_list.next, typeof(*d), entry);

		delay = (ts.tv_sec - d->ts.tv_sec) * 1000 + (ts.tv_nsec - d->ts.tv_nsec) / 1000000;
		offer_delay = get_offer_delay();

		if (delay < offer_delay - 1) {
			delay = offer_delay - delay;
			t->expire_tv.tv_sec = delay / 1000;
			t->expire_tv.tv_usec = (delay % 1000) * 1000;
			triton_timer_mod(t, 0);
			return;
		}

		__ipoe_recv_dhcpv4(serv->dhcpv4, d->pack, 1);

		list_del(&d->entry);
		dhcpv4_packet_free(d->pack);
		mempool_free(d);

		__sync_sub_and_fetch(&stat_delayed_offer, 1);
	}

	triton_timer_del(t);
}

static void ipoe_serv_add_disc(struct ipoe_serv *serv, struct dhcpv4_packet *pack, int offer_delay)
{
	struct disc_item *d = mempool_alloc(disc_item_pool);

	if (!d)
		return;

	__sync_add_and_fetch(&stat_delayed_offer, 1);

	dhcpv4_packet_ref(pack);
	d->pack = pack;
	clock_gettime(CLOCK_MONOTONIC, &d->ts);
	list_add_tail(&d->entry, &serv->disc_list);

	if (!serv->disc_timer.tpd) {
		serv->disc_timer.expire_tv.tv_sec = offer_delay / 1000;
		serv->disc_timer.expire_tv.tv_usec = (offer_delay % 1000) * 1000;
		triton_timer_add(&serv->ctx, &serv->disc_timer, 0);
	}
}

static void ipoe_serv_check_disc(struct ipoe_serv *serv, struct dhcpv4_packet *pack)
{
	struct disc_item *d;

	list_for_each_entry(d, &serv->disc_list, entry) {
		if (d->pack->hdr->xid != pack->hdr->xid)
			continue;

		if (memcmp(d->pack->hdr->chaddr, pack->hdr->chaddr, ETH_ALEN))
			continue;

		list_del(&d->entry);
		dhcpv4_packet_free(d->pack);
		mempool_free(d);

		__sync_sub_and_fetch(&stat_delayed_offer, 1);

		break;
	}
}

static int ipoe_serv_request_check(struct ipoe_serv *serv, uint32_t xid)
{
	struct request_item *r;
	struct list_head *pos, *n;
	struct timespec ts;

	clock_gettime(CLOCK_MONOTONIC, &ts);

	list_for_each_safe(pos, n, &serv->req_list) {
		r = list_entry(pos, typeof(*r), entry);
		if (r->xid == xid) {
			if (++r->cnt == conf_max_request) {
				list_del(&r->entry);
				mempool_free(r);
				return 1;
			}

			r->expire = ts.tv_sec + 30;
			return 0;
		}

		if (ts.tv_sec > r->expire) {
			list_del(&r->entry);
			mempool_free(r);
		}
	}

	r = mempool_alloc(req_item_pool);
	r->xid = xid;
	r->expire = ts.tv_sec + 30;
	r->cnt = 0;
	list_add_tail(&r->entry, &serv->req_list);

	return 0;
}

static void port_change_detected(struct dhcpv4_packet *pack)
{
	struct ipoe_session *ses = container_of(triton_context_self(), typeof(*ses), ctx);

	if (conf_verbose) {
		log_ppp_info2("recv ");
		dhcpv4_print_packet(pack, 0, log_ppp_info2);
	}

	dhcpv4_packet_free(pack);

	log_ppp_warn("port change detected\n");

	ap_session_terminate(&ses->ses, TERM_USER_REQUEST, 1);
}

static void mac_change_detected(struct dhcpv4_packet *pack)
{
	struct ipoe_session *ses = container_of(triton_context_self(), typeof(*ses), ctx);

	if (conf_verbose) {
		log_ppp_info2("recv ");
		dhcpv4_print_packet(pack, 0, log_ppp_info2);
	}

	dhcpv4_packet_free(pack);

	log_ppp_warn("mac change detected\n");

	ap_session_terminate(&ses->ses, TERM_USER_REQUEST, 1);
}

static void __ipoe_recv_dhcpv4(struct dhcpv4_serv *dhcpv4, struct dhcpv4_packet *pack, int force)
{
	struct ipoe_serv *serv = container_of(dhcpv4->ctx, typeof(*serv), ctx);
	struct ipoe_session *ses, *opt82_ses;
	int offer_delay;
	//struct dhcpv4_packet *reply;

	if (serv->timer.tpd)
		triton_timer_mod(&serv->timer, 0);

	if (ap_shutdown)
		return;

	if (connlimit_loaded && pack->msg_type == DHCPDISCOVER && connlimit_check(serv->opt_shared ? cl_key_from_mac(pack->hdr->chaddr) : serv->ifindex))
		return;

	pthread_mutex_lock(&serv->lock);
	if (pack->msg_type == DHCPDISCOVER) {
		ses = ipoe_session_lookup(serv, pack, &opt82_ses);
		if (!ses) {
			if (serv->opt_shared == 0)
				ipoe_drop_sessions(serv, NULL);
			else if (opt82_ses) {
				dhcpv4_packet_ref(pack);
				triton_context_call(&opt82_ses->ctx, (triton_event_func)mac_change_detected, pack);
			}

			offer_delay = get_offer_delay();
			if (offer_delay == -1)
				goto out;

			if (offer_delay && !force) {
				ipoe_serv_add_disc(serv, pack, offer_delay);
				goto out;
			}

			ses = ipoe_session_create_dhcpv4(serv, pack);
		}	else {
			if (ses->terminate) {
				triton_context_call(ses->ctrl.ctx, (triton_event_func)ipoe_session_terminated, ses);
				goto out;
			}

			if (conf_check_mac_change && ((opt82_ses && ses != opt82_ses) || (!opt82_ses && pack->relay_agent))) {
				dhcpv4_packet_ref(pack);
				triton_context_call(&ses->ctx, (triton_event_func)port_change_detected, pack);
				if (opt82_ses)
					triton_context_call(&opt82_ses->ctx, (triton_event_func)__ipoe_session_terminate, &opt82_ses->ses);
				goto out;
			}

			dhcpv4_packet_ref(pack);
			triton_context_call(&ses->ctx, (triton_event_func)ipoe_ses_recv_dhcpv4_discover, pack);
		}
	} else if (pack->msg_type == DHCPREQUEST) {
		ipoe_serv_check_disc(serv, pack);

		ses = ipoe_session_lookup(serv, pack, &opt82_ses);

		if (!ses) {
			if (conf_verbose) {
				log_debug("%s: recv ", serv->ifname);
				dhcpv4_print_packet(pack, 0, log_debug);
			}

			if (!pack->server_id)
				dhcpv4_send_nak(dhcpv4, pack);

			if (serv->opt_shared == 0)
				ipoe_drop_sessions(serv, NULL);
			else if (opt82_ses) {
				dhcpv4_packet_ref(pack);
				triton_context_call(&opt82_ses->ctx, (triton_event_func)mac_change_detected, pack);
			} else if (list_empty(&conf_offer_delay) || ipoe_serv_request_check(serv, pack->hdr->xid))
				dhcpv4_send_nak(dhcpv4, pack);
		} else {
			if (ses->terminate) {
				dhcpv4_packet_ref(pack);
				triton_context_call(&ses->ctx, (triton_event_func)ipoe_session_terminated_pkt, pack);
				goto out;
			}

			if (conf_check_mac_change && ((opt82_ses && ses != opt82_ses) || (!opt82_ses && pack->relay_agent))) {
				dhcpv4_packet_ref(pack);
				triton_context_call(&ses->ctx, (triton_event_func)port_change_detected, pack);
				if (opt82_ses)
					triton_context_call(&opt82_ses->ctx, (triton_event_func)__ipoe_session_terminate, &opt82_ses->ses);
				goto out;
			}

			if (serv->opt_shared == 0)
				ipoe_drop_sessions(serv, ses);

			dhcpv4_packet_ref(pack);
			triton_context_call(&ses->ctx, (triton_event_func)ipoe_ses_recv_dhcpv4_request, pack);
		}
	} else if (pack->msg_type == DHCPDECLINE || pack->msg_type == DHCPRELEASE) {
		ses = ipoe_session_lookup(serv, pack, &opt82_ses);
		if (ses) {
			ses->xid = pack->hdr->xid;
			dhcpv4_packet_ref(pack);
			triton_context_call(&ses->ctx, (triton_event_func)ipoe_session_decline, pack);
		}
	}

out:
	pthread_mutex_unlock(&serv->lock);
}

static void ipoe_recv_dhcpv4(struct dhcpv4_serv *dhcpv4, struct dhcpv4_packet *pack)
{
	__ipoe_recv_dhcpv4(dhcpv4, pack, 0);
}

static int parse_dhcpv4_mask(uint32_t mask)
{
	int i;

	for (i = 31; i >= 0 && (mask & (1 << i)); i--);

	return 32 - (i + 1);
}

static void ipoe_ses_recv_dhcpv4_relay(struct dhcpv4_packet *pack)
{
	struct ipoe_session *ses = container_of(triton_context_self(), typeof(*ses), ctx);
	struct dhcpv4_option *opt;

	if (ses->dhcpv4_relay_reply)
		dhcpv4_packet_free(ses->dhcpv4_relay_reply);

	if (!ses->dhcpv4_request) {
		ses->dhcpv4_relay_reply = NULL;
		return;
	}

	ses->dhcpv4_relay_reply = pack;

	if (conf_verbose) {
		log_ppp_info2("recv ");
		dhcpv4_print_packet(pack, 1, log_ppp_info2);
	}

	opt = dhcpv4_packet_find_opt(pack, 51);
	if (opt)
		ses->lease_time = ntohl(*(uint32_t *)opt->data);

	opt = dhcpv4_packet_find_opt(pack, 58);
	if (opt)
		ses->renew_time = ntohl(*(uint32_t *)opt->data);

	opt = dhcpv4_packet_find_opt(pack, 1);
	if (opt)
		ses->mask = parse_dhcpv4_mask(ntohl(*(uint32_t *)opt->data));

	opt = dhcpv4_packet_find_opt(pack, 3);
	if (opt)
		ses->router = *(uint32_t *)opt->data;

	if (pack->msg_type == DHCPOFFER) {
		if (ses->ses.state == AP_STATE_STARTING) {
			triton_timer_del(&ses->timer);

			ses->relay_server_id = pack->server_id;

			if (!ses->yiaddr) {
				ses->yiaddr = pack->hdr->yiaddr;
				ses->relay_addr = 1;
			}

			__ipoe_session_start(ses);
		} else
			dhcpv4_send_reply(DHCPOFFER, ses->dhcpv4 ?: ses->serv->dhcpv4, ses->dhcpv4_request, ses->yiaddr, ses->siaddr, ses->router, ses->mask, ses->lease_time, ses->renew_time, ses->dhcpv4_relay_reply);
	} else if (pack->msg_type == DHCPACK) {
		if (ses->ses.state == AP_STATE_STARTING)
			__ipoe_session_activate(ses);
		else
			dhcpv4_send_reply(DHCPACK, ses->dhcpv4 ?: ses->serv->dhcpv4, ses->dhcpv4_request, ses->yiaddr, ses->siaddr, ses->router, ses->mask, ses->lease_time, ses->renew_time, ses->dhcpv4_relay_reply);

	} else if (pack->msg_type == DHCPNAK) {
		dhcpv4_send_nak(ses->dhcpv4 ?: ses->serv->dhcpv4, ses->dhcpv4_request);
		ap_session_terminate(&ses->ses, TERM_NAS_REQUEST, 1);
		return;
	}

	dhcpv4_packet_free(ses->dhcpv4_relay_reply);
	ses->dhcpv4_relay_reply = NULL;
}

static void ipoe_recv_dhcpv4_relay(struct dhcpv4_packet *pack)
{
	struct ipoe_serv *serv = container_of(triton_context_self(), typeof(*serv), ctx);
	struct ipoe_session *ses;
	int found = 0;
	//struct dhcpv4_packet *reply;

	if (ap_shutdown) {
		dhcpv4_packet_free(pack);
		return;
	}

	pthread_mutex_lock(&serv->lock);
	list_for_each_entry(ses, &serv->sessions, entry) {
		if (ses->xid != pack->hdr->xid)
			continue;
		if (memcmp(ses->hwaddr, pack->hdr->chaddr, 6))
			continue;

		found = 1;
		break;
	}

	if (found) {
		triton_context_call(&ses->ctx, (triton_event_func)ipoe_ses_recv_dhcpv4_relay, pack);
	} else
		dhcpv4_packet_free(pack);

	pthread_mutex_unlock(&serv->lock);
}


static struct ipoe_session *ipoe_session_create_up(struct ipoe_serv *serv, struct ethhdr *eth, struct iphdr *iph)
{
	struct ipoe_session *ses;
	uint8_t *hwaddr = eth->h_source;

	if (ap_shutdown)
		return NULL;

	if (l4_redirect_list_check(iph->saddr))
		return NULL;

	ses = ipoe_session_alloc();
	if (!ses)
		return NULL;

	ses->serv = serv;
	memcpy(ses->hwaddr, eth->h_source, 6);
	ses->yiaddr = iph->saddr;
	ses->UP = 1;

	if (!serv->opt_shared)
		strncpy(ses->ses.ifname, serv->ifname, AP_IFNAME_LEN);

	ses->ctrl.called_station_id = _strdup(serv->ifname);

	if (conf_calling_sid == SID_MAC) {
		ses->ctrl.calling_station_id = _malloc(19);
		sprintf(ses->ctrl.calling_station_id, "%02x:%02x:%02x:%02x:%02x:%02x",
				hwaddr[0], hwaddr[1], hwaddr[2], hwaddr[3], hwaddr[4], hwaddr[5]);
	} else {
		ses->ctrl.calling_station_id = _malloc(17);
		u_inet_ntoa(iph->saddr, ses->ctrl.calling_station_id);
	}

	if (ses->serv->opt_username == USERNAME_IFNAME)
		ses->username = _strdup(serv->ifname);
	else {
		ses->username = _malloc(17);
		u_inet_ntoa(iph->saddr, ses->username);
	}

	ses->ses.chan_name = ses->ctrl.calling_station_id;

	if (conf_ip_pool)
		ses->ses.ipv4_pool_name = _strdup(conf_ip_pool);

	ses->ctrl.dont_ifcfg = 1;

	triton_context_register(&ses->ctx, &ses->ses);

	triton_context_wakeup(&ses->ctx);

	//pthread_mutex_lock(&serv->lock);
	list_add_tail(&ses->entry, &serv->sessions);
	//pthread_mutex_unlock(&serv->lock);

	if (serv->timer.tpd)
		triton_timer_del(&serv->timer);

	triton_context_call(&ses->ctx, (triton_event_func)ipoe_session_start, ses);

	return ses;
}

struct ipoe_session *ipoe_session_alloc(void)
{
	struct ipoe_session *ses;

	ses = mempool_alloc(ses_pool);
	if (!ses) {
		log_emerg("out of memery\n");
		return NULL;
	}

	memset(ses, 0, sizeof(*ses));

	ap_session_init(&ses->ses);

	ses->ifindex = -1;

	ses->ctx.before_switch = ipoe_ctx_switch;
	ses->ctx.close = ipoe_session_close;
	ses->ctrl.ctx = &ses->ctx;
	ses->ctrl.started = ipoe_session_started;
	ses->ctrl.finished = ipoe_session_finished;
	ses->ctrl.terminate = ipoe_session_terminate;
	ses->ctrl.type = CTRL_TYPE_IPOE;
	ses->ctrl.name = "ipoe";
	ses->l4_redirect_table = conf_l4_redirect_table;

	ses->ses.ctrl = &ses->ctrl;

	ses->ses.idle_timeout = conf_idle_timeout;
	ses->ses.session_timeout = conf_session_timeout;

	return ses;
}

void ipoe_recv_up(int ifindex, struct ethhdr *eth, struct iphdr *iph)
{
	struct ipoe_serv *serv;
	struct ipoe_session *ses;

	pthread_mutex_lock(&serv_lock);
	list_for_each_entry(serv, &serv_list, entry) {
		if (serv->ifindex != ifindex)
			continue;

		if (!serv->opt_up) {
			pthread_mutex_unlock(&serv_lock);
			return;
		}

		pthread_mutex_lock(&serv->lock);
		list_for_each_entry(ses, &serv->sessions, entry) {
			if (ses->yiaddr == iph->saddr) {
				pthread_mutex_unlock(&serv->lock);
				pthread_mutex_unlock(&serv_lock);
				return;
			}
		}
		pthread_mutex_unlock(&serv->lock);

		ipoe_session_create_up(serv, eth, iph);

		break;
	}
	pthread_mutex_unlock(&serv_lock);
}

#ifdef RADIUS
static void ev_radius_access_accept(struct ev_radius_t *ev)
{
	struct ipoe_session *ses = container_of(ev->ses, typeof(*ses), ses);
	struct rad_attr_t *attr;
	int lease_time_set = 0, renew_time_set = 0;

	if (ev->ses->ctrl->type != CTRL_TYPE_IPOE)
		return;

	list_for_each_entry(attr, &ev->reply->attrs, entry) {
		if (attr->attr->id == conf_attr_dhcp_client_ip)
			ses->yiaddr = attr->val.ipaddr;
		else if (attr->attr->id == conf_attr_dhcp_router_ip)
			ses->router = attr->val.ipaddr;
		else if (attr->attr->id == conf_attr_dhcp_mask) {
			if (attr->attr->type == ATTR_TYPE_INTEGER) {
				if (attr->val.integer > 0 && attr->val.integer < 31)
					ses->mask = attr->val.integer;
			} else if (attr->attr->type == ATTR_TYPE_IPADDR) {
				if (attr->val.ipaddr == 0xffffffff)
					ses->mask = 32;
				else
#if __BYTE_ORDER == __LITTLE_ENDIAN
				ses->mask = 31 - ffs(htonl(attr->val.ipaddr));
#else
				ses->mask = 31 - ffs(attr->val.ipaddr);
#endif
			}
		} else if (attr->attr->id == conf_attr_l4_redirect) {
			if (attr->attr->type == ATTR_TYPE_STRING) {
				if (attr->len && attr->val.string[0] != '0')
					ses->l4_redirect = 1;
			} else if (attr->val.integer != 0)
				ses->l4_redirect = 1;
		} else if (attr->attr->id == conf_attr_dhcp_lease_time) {
			ses->lease_time = attr->val.integer;
			lease_time_set = 1;
		}	else if (attr->attr->id == conf_attr_dhcp_renew_time) {
			ses->renew_time = attr->val.integer;
			renew_time_set = 1;
		} else if (attr->attr->id == conf_attr_l4_redirect_table)
			ses->l4_redirect_table = attr->val.integer;
		else if (attr->attr->id == conf_attr_l4_redirect_ipset) {
			if (attr->attr->type == ATTR_TYPE_STRING)
				ses->l4_redirect_ipset = _strdup(attr->val.string);
		}
	}

	if (lease_time_set && !renew_time_set)
		ses->renew_time = ses->lease_time / 2;
	else if (renew_time_set && ses->renew_time > ses->lease_time) {
		log_ppp_warn("ipoe: overriding renew time\n");
		ses->renew_time = ses->lease_time / 2;
	}
}

static void ev_radius_coa(struct ev_radius_t *ev)
{
	struct ipoe_session *ses = container_of(ev->ses, typeof(*ses), ses);
	struct rad_attr_t *attr;
	int l4_redirect;
	int lease_time_set = 0, renew_time_set = 0;

	if (ev->ses->ctrl->type != CTRL_TYPE_IPOE)
		return;

	l4_redirect = ses->l4_redirect;

	list_for_each_entry(attr, &ev->request->attrs, entry) {
		if (attr->attr->id == conf_attr_l4_redirect) {
			if (attr->attr->type == ATTR_TYPE_STRING)
				ses->l4_redirect = attr->len && attr->val.string[0] != '0';
			else
				ses->l4_redirect = ((unsigned int)attr->val.integer) > 0;
		} else if (strcmp(attr->attr->name, "Framed-IP-Address") == 0) {
			if (ses->ses.ipv4 && ses->ses.ipv4->peer_addr != attr->val.ipaddr)
				ipoe_change_addr(ses, attr->val.ipaddr);
		} else if (attr->attr->id == conf_attr_dhcp_lease_time) {
			ses->lease_time = attr->val.integer;
			lease_time_set = 1;
		} else if (attr->attr->id == conf_attr_dhcp_renew_time) {
			ses->renew_time = attr->val.integer;
			renew_time_set = 1;
		} else if (attr->attr->id == conf_attr_l4_redirect_table)
			ses->l4_redirect_table = attr->val.integer;
		else if (attr->attr->id == conf_attr_l4_redirect_ipset) {
			if (attr->attr->type == ATTR_TYPE_STRING) {
				if (ses->l4_redirect_ipset && strcmp(ses->l4_redirect_ipset, attr->val.string)) {
					_free(ses->l4_redirect_ipset);
					ses->l4_redirect_ipset = _strdup(attr->val.string);
				}
			}
		}
	}

	if (lease_time_set && !renew_time_set)
		ses->renew_time = ses->lease_time / 2;
	else if (renew_time_set && ses->renew_time > ses->lease_time) {
		log_ppp_warn("ipoe: overriding renew time\n");
		ses->renew_time = ses->lease_time / 2;
	}

	//if (l4_redirect && !ses->l4_redirect) || (!l4_redirect && ses->l4_redirect))
	if (l4_redirect != ses->l4_redirect && ev->ses->state == AP_STATE_ACTIVE)
		ipoe_change_l4_redirect(ses, l4_redirect);
}

static int ipoe_rad_send_acct_request(struct rad_plugin_t *rad, struct rad_packet_t *pack)
{
	struct ipoe_session *ses = container_of(rad, typeof(*ses), radius);

	if (!ses->relay_agent)
		return 0;

	if (conf_attr_dhcp_opt82 &&
		rad_packet_add_octets(pack, NULL, conf_attr_dhcp_opt82, ses->relay_agent->data, ses->relay_agent->len))
		return -1;

	if (conf_attr_dhcp_opt82_remote_id && ses->agent_remote_id &&
		rad_packet_add_octets(pack, NULL, conf_attr_dhcp_opt82_remote_id, ses->agent_remote_id + 1, *ses->agent_remote_id))
		return -1;

	if (conf_attr_dhcp_opt82_circuit_id && ses->agent_circuit_id &&
		rad_packet_add_octets(pack, NULL, conf_attr_dhcp_opt82_circuit_id, ses->agent_circuit_id + 1, *ses->agent_circuit_id))
		return -1;

	return 0;
}

static int ipoe_rad_send_auth_request(struct rad_plugin_t *rad, struct rad_packet_t *pack)
{
	struct ipoe_session *ses = container_of(rad, typeof(*ses), radius);

	if (ipoe_rad_send_acct_request(rad, pack))
		return -1;

	if (ses->yiaddr)
		rad_packet_add_ipaddr(pack, NULL, "Framed-IP-Address", ses->yiaddr);

	return 0;
}
#endif

static void ipoe_serv_release(struct ipoe_serv *serv)
{
	pthread_mutex_lock(&serv->lock);
	if (!list_empty(&serv->sessions)) {
		pthread_mutex_unlock(&serv->lock);
		return;
	}
	pthread_mutex_unlock(&serv->lock);

	if (serv->vid && !serv->need_close && !ap_shutdown) {
		if (serv->timer.tpd)
			triton_timer_mod(&serv->timer, 0);
		else
			triton_timer_add(&serv->ctx, &serv->timer, 0);

		return;
	}

	log_info2("ipoe: stop interface %s\n", serv->ifname);

	pthread_mutex_lock(&serv_lock);
	list_del(&serv->entry);
	pthread_mutex_unlock(&serv_lock);

	if (serv->dhcpv4)
		dhcpv4_free(serv->dhcpv4);

	if (serv->dhcpv4_relay)
		dhcpv4_relay_free(serv->dhcpv4_relay, &serv->ctx);

	if (serv->arp)
		arpd_stop(serv->arp);

	while (!list_empty(&serv->disc_list)) {
		struct disc_item *d = list_entry(serv->disc_list.next, typeof(*d), entry);
		list_del(&d->entry);
		dhcpv4_packet_free(d->pack);
		mempool_free(d);
		__sync_sub_and_fetch(&stat_delayed_offer, 1);
	}

	while (!list_empty(&serv->req_list)) {
		struct request_item *r = list_first_entry(&serv->req_list, typeof(*r), entry);
		list_del(&r->entry);
		mempool_free(r);
	}

	if (serv->disc_timer.tpd)
		triton_timer_del(&serv->disc_timer);

	if (serv->timer.tpd)
		triton_timer_del(&serv->timer);

	ipoe_nl_del_interface(serv->ifindex);

	if (serv->vid) {
		log_info2("ipoe: remove vlan %s\n", serv->ifname);
		iplink_vlan_del(serv->ifindex);
		vlan_mon_add_vid(serv->parent_ifindex, ETH_P_IP, serv->vid);
	}

	triton_context_unregister(&serv->ctx);

	_free(serv);
}

static void ipoe_serv_close(struct triton_context_t *ctx)
{
	struct ipoe_serv *serv = container_of(ctx, typeof(*serv), ctx);

	pthread_mutex_lock(&serv->lock);
	if (!list_empty(&serv->sessions)) {
		serv->need_close = 1;
		pthread_mutex_unlock(&serv->lock);
		return;
	}
	pthread_mutex_unlock(&serv->lock);

	ipoe_serv_release(serv);
}

static void l4_redirect_ctx_close(struct triton_context_t *ctx)
{
	struct l4_redirect *n;

	pthread_rwlock_wrlock(&l4_list_lock);
	while (!list_empty(&l4_redirect_list)) {
		n = list_entry(l4_redirect_list.next, typeof(*n), entry);
		list_del(&n->entry);

		if (conf_l4_redirect_table)
			iprule_del(n->addr, conf_l4_redirect_table);

		if (conf_l4_redirect_ipset)
			ipset_del(conf_l4_redirect_ipset, n->addr);

		ipoe_nl_del_exclude(n->addr);

		_free(n);
	}
	pthread_rwlock_unlock(&l4_list_lock);

	if (l4_redirect_timer.tpd)
		triton_timer_del(&l4_redirect_timer);

	triton_context_unregister(&l4_redirect_ctx);
}

static int show_stat_exec(const char *cmd, char * const *fields, int fields_cnt, void *client)
{
	cli_send(client, "ipoe:\r\n");
	cli_sendv(client,"  starting: %u\r\n", stat_starting);
	cli_sendv(client,"  active: %u\r\n", stat_active);
	cli_sendv(client,"  delayed: %u\r\n", stat_delayed_offer);

	return CLI_CMD_OK;
}

static void print_session_type(struct ap_session *s, char *buf)
{
	if (s->ctrl->type == CTRL_TYPE_IPOE) {
		struct ipoe_session *ses = container_of(s, typeof(*ses), ses);

		if (ses->UP)
			strcpy(buf, "up");
		else
			strcpy(buf, "dhcp");
	} else
		*buf = 0;
}

void __export ipoe_get_stat(unsigned int **starting, unsigned int **active)
{
	*starting = &stat_starting;
	*active = &stat_active;
}

static void __terminate(struct ap_session *ses)
{
	ap_session_terminate(ses, TERM_NAS_REQUEST, 1);
}

static void ipoe_drop_sessions(struct ipoe_serv *serv, struct ipoe_session *skip)
{
	struct ipoe_session *ses;

	list_for_each_entry(ses, &serv->sessions, entry) {
		if (ses == skip)
			continue;

		ses->terminating = 1;

		if (ses->ses.state == AP_STATE_ACTIVE)
			ap_session_ifdown(&ses->ses);

		triton_context_call(&ses->ctx, (triton_event_func)__terminate, &ses->ses);
	}
}

struct ipoe_serv *ipoe_find_serv(const char *ifname)
{
	struct ipoe_serv *serv;

	list_for_each_entry(serv, &serv_list, entry) {
		if (strcmp(serv->ifname, ifname) == 0)
			return serv;
	}

	return NULL;
}

static int get_offer_delay()
{
	struct delay *r, *prev = NULL;

	list_for_each_entry(r, &conf_offer_delay, entry) {
		if (!prev || stat_active >= r->conn_cnt) {
			prev = r;
			continue;
		}
		break;
	}

	if (prev)
		return prev->delay;

	return 0;
}

void ipoe_vlan_mon_notify(int ifindex, int vid, int vlan_ifindex)
{
	struct conf_sect_t *sect = conf_get_section("ipoe");
	struct conf_option_t *opt;
	struct ifreq ifr;
	char *ptr;
	int len, r, svid;
	pcre *re = NULL;
	const char *pcre_err;
	char *pattern;
	int pcre_offset;
	char ifname[IFNAMSIZ];

	if (!sect)
		return;

	memset(&ifr, 0, sizeof(ifr));
	ifr.ifr_ifindex = ifindex;
	if (ioctl(sock_fd, SIOCGIFNAME, &ifr, sizeof(ifr))) {
		log_error("ipoe: vlan-mon: failed to get interface name, ifindex=%i\n", ifindex);
		return;
	}

	svid = iplink_vlan_get_vid(ifindex);

#ifdef USE_LUA
	if (!memcmp(conf_vlan_name, "lua:", 4))
		r = ipoe_lua_make_vlan_name(conf_vlan_name + 4, ifr.ifr_name, svid, vid, ifname);
	else
#endif
	r = make_vlan_name(conf_vlan_name, ifr.ifr_name, svid, vid, ifname);
	if (r) {
		log_error("ipoe: vlan-mon: %s.%i: interface name is too long\n", ifr.ifr_name, vid);
		return;
	}

<<<<<<< HEAD
	if (vlan_ifindex) {
		struct ipoe_serv *serv;

		pthread_mutex_lock(&serv_lock);
		list_for_each_entry(serv, &serv_list, entry) {
			if (serv->ifindex == vlan_ifindex) {
				pthread_mutex_unlock(&serv_lock);
				return;
			}
		}
		pthread_mutex_unlock(&serv_lock);

		log_info2("ipoe: create vlan %s parent %s\n", ifname, ifr.ifr_name);

		ifr.ifr_ifindex = vlan_ifindex;
		if (ioctl(sock_fd, SIOCGIFNAME, &ifr, sizeof(ifr))) {
			log_error("ipoe: vlan-mon: failed to get interface name, ifindex=%i\n", ifindex);
			return;
		}

		if (ioctl(sock_fd, SIOCGIFFLAGS, &ifr, sizeof(ifr)))
			return;

		if (ifr.ifr_flags & IFF_UP) {
			ifr.ifr_flags &= ~IFF_UP;

			if (ioctl(sock_fd, SIOCSIFFLAGS, &ifr, sizeof(ifr)))
				return;
		}

		if (strcmp(ifr.ifr_name, ifname)) {
			strcpy(ifr.ifr_newname, ifname);
			if (ioctl(sock_fd, SIOCSIFNAME, &ifr, sizeof(ifr))) {
				log_error("ipoe: vlan-mon: failed to rename interface %s to %s\n", ifr.ifr_name, ifr.ifr_newname);
				return;
			}
			strcpy(ifr.ifr_name, ifname);
		}
	} else {
		log_info2("ipoe: create vlan %s parent %s\n", ifname, ifr.ifr_name);

		if (iplink_vlan_add(ifname, ifindex, vid))
			return;
	}

=======
	log_info2("ipoe: create vlan %s parent %s\n", ifname, ifr.ifr_name);

	if (iplink_vlan_add(ifname, ifindex, vid))
		return;

>>>>>>> 9e996cb0
	len = strlen(ifname);
	memcpy(ifr.ifr_name, ifname, len + 1);

	if (ioctl(sock_fd, SIOCGIFINDEX, &ifr, sizeof(ifr))) {
		log_error("ipoe: vlan-mon: %s: failed to get interface index\n", ifr.ifr_name);
		return;
	}

	list_for_each_entry(opt, &sect->items, entry) {
		if (strcmp(opt->name, "interface"))
			continue;
		if (!opt->val)
			continue;

		ptr = strchr(opt->val, ',');
		if (!ptr)
			ptr = strchr(opt->val, 0);

		if (ptr - opt->val > 3 && memcmp(opt->val, "re:", 3) == 0) {
			pattern = _malloc(ptr - (opt->val + 3) + 1);
			memcpy(pattern, opt->val + 3, ptr - (opt->val + 3));
			pattern[ptr - (opt->val + 3)] = 0;

			re = pcre_compile2(pattern, 0, NULL, &pcre_err, &pcre_offset, NULL);

			_free(pattern);

			if (!re)
				continue;

			r = pcre_exec(re, NULL, ifname, len, 0, 0, NULL, 0);
			pcre_free(re);

			if (r < 0)
				continue;

			add_interface(ifname, ifr.ifr_ifindex, opt->val, ifindex, vid);
			return;
		} else if (ptr - opt->val == len && memcmp(opt->val, ifname, len) == 0) {
			add_interface(ifname, ifr.ifr_ifindex, opt->val, ifindex, vid);
			return;
		}
	}

	log_warn("ipoe: vlan %s not started\n", ifname);
}

static void ipoe_serv_timeout(struct triton_timer_t *t)
{
	struct ipoe_serv *serv = container_of(t, typeof(*serv), timer);

	serv->need_close = 1;

	ipoe_serv_release(serv);
}

static void add_interface(const char *ifname, int ifindex, const char *opt, int parent_ifindex, int vid)
{
	char *str0 = NULL, *str, *ptr1, *ptr2;
	int end;
	struct ipoe_serv *serv;
	int opt_shared = conf_shared;
	int opt_dhcpv4 = 0;
	int opt_up = 0;
	int opt_mode = conf_mode;
	int opt_ifcfg = conf_ifcfg;
	int opt_nat = conf_nat;
	int opt_username = conf_username;
	int opt_ipv6 = conf_ipv6;
#ifdef USE_LUA
	char *opt_lua_username_func = NULL;
#endif
	const char *opt_relay = conf_relay;
	in_addr_t relay_addr = conf_relay ? inet_addr(conf_relay) : 0;
	in_addr_t opt_giaddr = 0;
	in_addr_t opt_src = conf_src;
	int opt_arp = conf_arp;
	struct ifreq ifr;

	str0 = strchr(opt, ',');
	if (str0) {
		str0 = _strdup(str0 + 1);
		str = str0;

		while (1) {
			for (ptr1 = str + 1; *ptr1 && *ptr1 != '='; ptr1++);

			if (!*ptr1)
				goto parse_err;

			*ptr1 = 0;

			for (ptr2 = ++ptr1; *ptr2 && *ptr2 != ','; ptr2++);

			end = *ptr2 == 0;

			if (!end)
				*ptr2 = 0;

			if (ptr2 == ptr1)
				goto parse_err;

			if (strcmp(str, "start") == 0) {
				if (!strcmp(ptr1, "up"))
					opt_up = 1;
				else if (!strcmp(ptr1, "dhcpv4"))
					opt_dhcpv4 = 1;
				else
					goto parse_err;
			} else if (strcmp(str, "shared") == 0) {
				opt_shared = atoi(ptr1);
			} else if (strcmp(str, "mode") == 0) {
				if (!strcmp(ptr1, "L2"))
					opt_mode = MODE_L2;
				else if (!strcmp(ptr1, "L3"))
					opt_mode = MODE_L3;
				else
					goto parse_err;
			} else if (strcmp(str, "ifcfg") == 0) {
				opt_ifcfg = atoi(ptr1);
			} else if (strcmp(str, "relay") == 0) {
				opt_relay = ptr1;
				relay_addr = inet_addr(ptr1);
			} else if (strcmp(str, "giaddr") == 0) {
				opt_giaddr = inet_addr(ptr1);
			} else if (strcmp(str, "nat") == 0) {
				opt_nat = atoi(ptr1);
			} else if (strcmp(str, "src") == 0) {
				opt_src = inet_addr(ptr1);
			} else if (strcmp(str, "proxy-arp") == 0) {
				opt_arp = atoi(ptr1);
			} else if (strcmp(str, "ipv6") == 0) {
				opt_ipv6 = atoi(ptr1);
			} else if (strcmp(str, "username") == 0) {
				if (strcmp(ptr1, "ifname") == 0)
					opt_username = USERNAME_IFNAME;
#ifdef USE_LUA
				else if (strlen(ptr1) > 4 && memcmp(ptr1, "lua:", 4) == 0) {
					opt_username = USERNAME_LUA;
					opt_lua_username_func = _strdup(ptr1 + 4);
				}
#endif
				else
					log_error("ipoe: unknown username value '%s'\n", ptr1);
			}

			if (end)
				break;

			str = ptr2 + 1;
		}
	}

	if (!opt_up && !opt_dhcpv4) {
		opt_up = conf_up;
		opt_dhcpv4 = conf_dhcpv4;
	}

	if (opt_relay && !opt_giaddr && opt_dhcpv4) {
		struct sockaddr_in addr;
		int sock;
		socklen_t len = sizeof(addr);

		memset(&addr, 0, sizeof(addr));
		addr.sin_family = AF_INET;
		addr.sin_addr.s_addr = relay_addr;
		addr.sin_port = htons(DHCP_SERV_PORT);

		sock = socket(PF_INET, SOCK_DGRAM, IPPROTO_UDP);

		if (connect(sock, &addr, sizeof(addr))) {
			log_error("dhcpv4: relay: %s: connect: %s\n", opt_relay, strerror(errno));
			goto out_err;
		}

		getsockname(sock, &addr, &len);
		opt_giaddr = addr.sin_addr.s_addr;

		close(sock);
	}

	pthread_mutex_lock(&serv_lock);
	list_for_each_entry(serv, &serv_list, entry) {
		if (strcmp(ifname, serv->ifname))
			continue;

		serv->active = 1;
		serv->ifindex = ifindex;

		if ((opt_shared && !serv->opt_shared) || (!opt_shared && serv->opt_shared)) {
			ipoe_drop_sessions(serv, NULL);
			serv->opt_shared = opt_shared;
		}

		if (opt_dhcpv4 && !serv->dhcpv4) {
			serv->dhcpv4 = dhcpv4_create(&serv->ctx, serv->ifname, opt);
			if (serv->dhcpv4)
				serv->dhcpv4->recv = ipoe_recv_dhcpv4;
		} else if (!opt_dhcpv4 && serv->dhcpv4) {
			dhcpv4_free(serv->dhcpv4);
			serv->dhcpv4 = NULL;
		}

		if (serv->dhcpv4_relay &&
				(serv->dhcpv4_relay->addr != relay_addr || serv->dhcpv4_relay->giaddr != opt_giaddr)) {
			dhcpv4_relay_free(serv->dhcpv4_relay, &serv->ctx);
			serv->dhcpv4_relay = NULL;
		}

		if (!serv->dhcpv4_relay && serv->opt_dhcpv4 && opt_relay)
			serv->dhcpv4_relay = dhcpv4_relay_create(opt_relay, opt_giaddr, &serv->ctx, (triton_event_func)ipoe_recv_dhcpv4_relay);

		if (serv->arp && !conf_arp) {
			arpd_stop(serv->arp);
			serv->arp = NULL;
		} else if (!serv->arp && conf_arp)
			serv->arp = arpd_start(serv);

		serv->opt_up = opt_up;
		serv->opt_mode = opt_mode;
		serv->opt_ifcfg = opt_ifcfg;
		serv->opt_nat = opt_nat;
		serv->opt_src = opt_src;
		serv->opt_arp = opt_arp;
		serv->opt_username = opt_username;
		serv->opt_ipv6 = opt_ipv6;
#ifdef USE_LUA
		if (serv->opt_lua_username_func && (!opt_lua_username_func || strcmp(serv->opt_lua_username_func, opt_lua_username_func))) {
			_free(serv->opt_lua_username_func);
			serv->opt_lua_username_func = NULL;
		}

		if (!serv->opt_lua_username_func && opt_lua_username_func)
			serv->opt_lua_username_func = opt_lua_username_func;
		else if (opt_lua_username_func)
			_free(opt_lua_username_func);
#endif

		if (str0)
			_free(str0);

		pthread_mutex_unlock(&serv_lock);
		return;
	}
	pthread_mutex_unlock(&serv_lock);

	if (opt_up)
		ipoe_nl_add_interface(ifindex, opt_mode);
	else
		ipoe_nl_add_interface(ifindex, 0);

	opt = strchr(opt, ',');
	if (opt)
		opt++;

	log_info2("ipoe: start interface %s (%s)\n", ifname, opt ? opt : "");

	memset(&ifr, 0, sizeof(ifr));
	strcpy(ifr.ifr_name, ifname);

	((struct sockaddr_in *)&ifr.ifr_addr)->sin_family = AF_INET;

	ioctl(sock_fd, SIOCSIFADDR, &ifr, sizeof(ifr));

	if (ioctl(sock_fd, SIOCGIFHWADDR, &ifr)) {
		log_error("ipoe: '%s': ioctl(SIOCGIFHWADDR): %s\n", ifname, strerror(errno));
		return;
	}

	ioctl(sock_fd, SIOCGIFFLAGS, &ifr);

	if (ifr.ifr_flags & IFF_UP) {
		ifr.ifr_flags &= ~IFF_UP;
		ioctl(sock_fd, SIOCSIFFLAGS, &ifr);
	}

	ifr.ifr_flags |= IFF_UP;
	ioctl(sock_fd, SIOCSIFFLAGS, &ifr);

	serv = _malloc(sizeof(*serv));
	memset(serv, 0, sizeof(*serv));
	serv->ctx.close = ipoe_serv_close;
	serv->ctx.before_switch = ipoe_ctx_switch;
	pthread_mutex_init(&serv->lock, NULL);
	strcpy(serv->ifname, ifname);
	serv->ifindex = ifindex;
	serv->opt_shared = opt_shared;
	serv->opt_dhcpv4 = opt_dhcpv4;
	serv->opt_up = opt_up;
	serv->opt_mode = opt_mode;
	serv->opt_ifcfg = opt_ifcfg;
	serv->opt_nat = opt_nat;
	serv->opt_src = opt_src;
	serv->opt_arp = opt_arp;
	serv->opt_username = opt_username;
	serv->opt_ipv6 = opt_ipv6;
#ifdef USE_LUA
	serv->opt_lua_username_func = opt_lua_username_func;
#endif
	serv->parent_ifindex = parent_ifindex = parent_ifindex;
	serv->vid = vid;
	serv->active = 1;
	INIT_LIST_HEAD(&serv->sessions);
	INIT_LIST_HEAD(&serv->disc_list);
	INIT_LIST_HEAD(&serv->req_list);
	memcpy(serv->hwaddr, ifr.ifr_hwaddr.sa_data, ETH_ALEN);
	serv->disc_timer.expire = ipoe_serv_disc_timer;

	triton_context_register(&serv->ctx, NULL);

	if (serv->opt_dhcpv4) {
		serv->dhcpv4 = dhcpv4_create(&serv->ctx, serv->ifname, opt);
		if (serv->dhcpv4)
			serv->dhcpv4->recv = ipoe_recv_dhcpv4;

		if (opt_relay)
			serv->dhcpv4_relay = dhcpv4_relay_create(opt_relay, opt_giaddr, &serv->ctx, (triton_event_func)ipoe_recv_dhcpv4_relay);
	}

	if (serv->opt_arp)
		serv->arp = arpd_start(serv);

	if (vid) {
		serv->timer.expire = ipoe_serv_timeout;
		serv->timer.expire_tv.tv_sec = conf_vlan_timeout;
		triton_timer_add(&serv->ctx, &serv->timer, 0);
	}

	triton_context_wakeup(&serv->ctx);

	pthread_mutex_lock(&serv_lock);
	list_add_tail(&serv->entry, &serv_list);
	pthread_mutex_unlock(&serv_lock);

	if (str0)
		_free(str0);

	return;

parse_err:
	log_error("ipoe: failed to parse '%s'\n", opt);
out_err:
	_free(str0);
}

static void load_interface(const char *opt)
{
	const char *ptr;
	struct ifreq ifr;
	struct ipoe_serv *serv;

	for (ptr = opt; *ptr && *ptr != ','; ptr++);

	if (ptr - opt >= sizeof(ifr.ifr_name))
		return;

	memcpy(ifr.ifr_name, opt, ptr - opt);
	ifr.ifr_name[ptr - opt] = 0;

	list_for_each_entry(serv, &serv_list, entry) {
		if (serv->active)
			continue;

		if (!strcmp(serv->ifname, ifr.ifr_name)) {
			add_interface(serv->ifname, serv->ifindex, opt, 0, 0);
			return;
		}
	}

	if (ioctl(sock_fd, SIOCGIFINDEX, &ifr)) {
		log_error("ipoe: '%s': ioctl(SIOCGIFINDEX): %s\n", ifr.ifr_name, strerror(errno));
		return;
	}

	add_interface(ifr.ifr_name, ifr.ifr_ifindex, opt, 0, 0);
}

static int __load_interface_re(int index, int flags, const char *name, struct iplink_arg *arg)
{
	if (pcre_exec(arg->re, NULL, name, strlen(name), 0, 0, NULL, 0) < 0)
		return 0;

	add_interface(name, index, arg->opt, 0, 0);

	return 0;
}

static void load_interface_re(const char *opt)
{
	pcre *re = NULL;
	const char *pcre_err;
	char *pattern;
	const char *ptr;
	int pcre_offset;
	struct iplink_arg arg;
	struct ipoe_serv *serv;

	for (ptr = opt; *ptr && *ptr != ','; ptr++);

	pattern = _malloc(ptr - (opt + 3) + 1);
	memcpy(pattern, opt + 3, ptr - (opt + 3));
	pattern[ptr - (opt + 3)] = 0;

	re = pcre_compile2(pattern, 0, NULL, &pcre_err, &pcre_offset, NULL);

	if (!re) {
		log_error("ipoe: '%s': %s at %i\r\n", pattern, pcre_err, pcre_offset);
		return;
	}

	arg.re = re;
	arg.opt = opt;

	iplink_list((iplink_list_func)__load_interface_re, &arg);

	list_for_each_entry(serv, &serv_list, entry) {
		if (serv->active)
			continue;

		if (pcre_exec(re, NULL, serv->ifname, strlen(serv->ifname), 0, 0, NULL, 0) >= 0)
			add_interface(serv->ifname, serv->ifindex, opt, 0, 0);
	}

	pcre_free(re);
	_free(pattern);
}

static void load_interfaces(struct conf_sect_t *sect)
{
	struct ipoe_serv *serv;
	struct conf_option_t *opt;

	list_for_each_entry(serv, &serv_list, entry)
		serv->active = 0;

	list_for_each_entry(opt, &sect->items, entry) {
		if (strcmp(opt->name, "interface"))
			continue;
		if (!opt->val)
			continue;

		if (strlen(opt->val) > 3 && memcmp(opt->val, "re:", 3) == 0)
			load_interface_re(opt->val);
		else
			load_interface(opt->val);
	}

	list_for_each_entry(serv, &serv_list, entry) {
		if (!serv->active && !serv->vid) {
			ipoe_nl_del_interface(serv->ifindex);
			ipoe_drop_sessions(serv, NULL);
			triton_context_call(&serv->ctx, (triton_event_func)ipoe_serv_release, serv);
		}
	}
}

static void load_gw_addr(struct conf_sect_t *sect)
{
	struct conf_option_t *opt;
	struct gw_addr *a;
	char addr[17];
	char *ptr;

	while (!list_empty(&conf_gw_addr)) {
		a = list_entry(conf_gw_addr.next, typeof(*a), entry);
		list_del(&a->entry);
		_free(a);
	}

	list_for_each_entry(opt, &sect->items, entry) {
		if (strcmp(opt->name, "gw-ip-address"))
			continue;
		if (!opt->val)
			continue;

		a = _malloc(sizeof(*a));
		ptr = strchr(opt->val, '/');
		if (ptr) {
			memcpy(addr, opt->val, ptr - opt->val);
			addr[ptr - opt->val] = 0;
			a->addr = inet_addr(addr);
			a->mask = atoi(ptr + 1);
		} else {
			a->addr = inet_addr(opt->val);
			a->mask = 32;
		}

		if (a->addr == 0xffffffff || a->mask < 1 || a->mask > 32) {
			log_error("ipoe: failed to parse '%s=%s'\n", opt->name, opt->val);
			_free(a);
			continue;
		}

		a->mask1 = ((1 << a->mask) - 1) << (32 - a->mask);
		list_add_tail(&a->entry, &conf_gw_addr);
	}
}

#ifdef RADIUS
static void parse_conf_rad_attr(const char *opt, int *val)
{
	struct rad_dict_attr_t *attr;

	opt = conf_get_opt("ipoe", opt);

	*val = 0;

	if (opt) {
		if (atoi(opt) > 0)
			*val = atoi(opt);
		else {
			attr = rad_dict_find_attr(opt);
			if (attr)
				*val = attr->id;
			else
				log_emerg("ipoe: couldn't find '%s' in dictionary\n", opt);
		}
	}
}

static void load_radius_attrs(void)
{
	parse_conf_rad_attr("attr-dhcp-client-ip", &conf_attr_dhcp_client_ip);
	parse_conf_rad_attr("attr-dhcp-router-ip", &conf_attr_dhcp_router_ip);
	parse_conf_rad_attr("attr-dhcp-mask", &conf_attr_dhcp_mask);
	parse_conf_rad_attr("attr-dhcp-lease-time", &conf_attr_dhcp_lease_time);
	parse_conf_rad_attr("attr-dhcp-renew-time", &conf_attr_dhcp_renew_time);
	parse_conf_rad_attr("attr-l4-redirect", &conf_attr_l4_redirect);
	parse_conf_rad_attr("attr-l4-redirect-table", &conf_attr_l4_redirect_table);
	parse_conf_rad_attr("attr-l4-redirect-ipset", &conf_attr_l4_redirect_ipset);
	conf_attr_dhcp_opt82 = conf_get_opt("ipoe", "attr-dhcp-opt82");
	conf_attr_dhcp_opt82_remote_id = conf_get_opt("ipoe", "attr-dhcp-opt82-remote-id");
	conf_attr_dhcp_opt82_circuit_id = conf_get_opt("ipoe", "attr-dhcp-opt82-circuit-id");
}
#endif

static void strip(char *str)
{
	char *ptr = str;
	char *endptr = strchr(str, 0);
	while (1) {
		ptr = strchr(ptr, ' ');
		if (ptr)
			memmove(ptr, ptr + 1, endptr - ptr - 1);
		else
			break;
	}
}

int parse_offer_delay(const char *str)
{
	char *str1;
	char *ptr1, *ptr2, *ptr3, *endptr;
	struct delay *r;

	while (!list_empty(&conf_offer_delay)) {
		r = list_entry(conf_offer_delay.next, typeof(*r), entry);
		list_del(&r->entry);
		_free(r);
	}

	if (!str)
		return 0;

	str1 = _strdup(str);
	strip(str1);

	ptr1 = str1;

	while (1) {
		ptr2 = strchr(ptr1, ',');
		if (ptr2)
			*ptr2 = 0;
		ptr3 = strchr(ptr1, ':');
		if (ptr3)
			*ptr3 = 0;

		r = _malloc(sizeof(*r));
		memset(r, 0, sizeof(*r));

		r->delay = strtol(ptr1, &endptr, 10);
		if (*endptr)
			goto out_err;

		if (list_empty(&conf_offer_delay))
			r->conn_cnt = 0;
		else {
			if (!ptr3)
				goto out_err;
			r->conn_cnt = strtol(ptr3 + 1, &endptr, 10);
			if (*endptr)
				goto out_err;
		}

		list_add_tail(&r->entry, &conf_offer_delay);

		if (!ptr2)
			break;

		ptr1 = ptr2 + 1;
	}

	_free(str1);
	return 0;

out_err:
	_free(str1);
	log_error("ipoe: failed to parse offer-delay\n");
	return -1;
}

static void add_vlan_mon(const char *opt, long *mask)
{
	const char *ptr;
	struct ifreq ifr;
	int ifindex;
	long mask1[4096/8/sizeof(long)];
	struct ipoe_serv *serv;

	for (ptr = opt; *ptr && *ptr != ','; ptr++);

	if (ptr - opt >= IFNAMSIZ) {
		log_error("ipoe: vlan-mon=%s: interface name is too long\n", opt);
		return;
	}

	memset(&ifr, 0, sizeof(ifr));

	memcpy(ifr.ifr_name, opt, ptr - opt);
	ifr.ifr_name[ptr - opt] = 0;

	if (ioctl(sock_fd, SIOCGIFINDEX, &ifr)) {
		log_error("ipoe: '%s': ioctl(SIOCGIFINDEX): %s\n", ifr.ifr_name, strerror(errno));
		return;
	}

	ifindex = ifr.ifr_ifindex;

	ioctl(sock_fd, SIOCGIFFLAGS, &ifr);

	if (!(ifr.ifr_flags & IFF_UP)) {
		ifr.ifr_flags |= IFF_UP;

		ioctl(sock_fd, SIOCSIFFLAGS, &ifr);
	}

	memcpy(mask1, mask, sizeof(mask1));
	list_for_each_entry(serv, &serv_list, entry) {
		if (serv->vid && serv->parent_ifindex == ifindex)
			mask1[serv->vid / (8*sizeof(long))] |= 1lu << (serv->vid % (8*sizeof(long)));
	}

	vlan_mon_add(ifindex, ETH_P_IP, mask1, sizeof(mask1));
}

static int __load_vlan_mon_re(int index, int flags, const char *name, struct iplink_arg *arg)
{
	struct ifreq ifr;
	long mask1[4096/8/sizeof(long)];
	struct ipoe_serv *serv;

	if (pcre_exec(arg->re, NULL, name, strlen(name), 0, 0, NULL, 0) < 0)
		return 0;

	memset(&ifr, 0, sizeof(ifr));
	strcpy(ifr.ifr_name, name);

	ioctl(sock_fd, SIOCGIFFLAGS, &ifr);

	if (!(ifr.ifr_flags & IFF_UP)) {
		ifr.ifr_flags |= IFF_UP;

		ioctl(sock_fd, SIOCSIFFLAGS, &ifr);
	}

	memcpy(mask1, arg->arg1, sizeof(mask1));
	list_for_each_entry(serv, &serv_list, entry) {
		if (serv->vid && serv->parent_ifindex == index)
			mask1[serv->vid / (8*sizeof(long))] |= 1lu << (serv->vid % (8*sizeof(long)));
	}

	vlan_mon_add(index, ETH_P_IP,  mask1, sizeof(mask1));

	return 0;
}

static void load_vlan_mon_re(const char *opt, long *mask, int len)
{
	pcre *re = NULL;
	const char *pcre_err;
	char *pattern;
	const char *ptr;
	int pcre_offset;
	struct iplink_arg arg;

	for (ptr = opt; *ptr && *ptr != ','; ptr++);

	pattern = _malloc(ptr - (opt + 3) + 1);
	memcpy(pattern, opt + 3, ptr - (opt + 3));
	pattern[ptr - (opt + 3)] = 0;

	re = pcre_compile2(pattern, 0, NULL, &pcre_err, &pcre_offset, NULL);

	if (!re) {
		log_error("ipoe: '%s': %s at %i\r\n", pattern, pcre_err, pcre_offset);
		return;
	}

	arg.re = re;
	arg.opt = opt;
	arg.arg1 = mask;

	iplink_list((iplink_list_func)__load_vlan_mon_re, &arg);

	pcre_free(re);
	_free(pattern);

}

static void load_vlan_mon(struct conf_sect_t *sect)
{
	struct conf_option_t *opt;
	long mask[4096/8/sizeof(long)];
	static int registered = 0;

	if (!triton_module_loaded("vlan-mon"))
		return;

	if (!registered) {
		vlan_mon_register_proto(ETH_P_IP, ipoe_vlan_mon_notify);
		registered = 1;
	}

	vlan_mon_del(-1, ETH_P_IP);

	list_for_each_entry(opt, &sect->items, entry) {
		if (strcmp(opt->name, "vlan-mon"))
			continue;

		if (!opt->val)
			continue;

		if (parse_vlan_mon(opt->val, mask))
			continue;

		if (strlen(opt->val) > 3 && !memcmp(opt->val, "re:", 3))
			load_vlan_mon_re(opt->val, mask, sizeof(mask));
		else
			add_vlan_mon(opt->val, mask);
	}
}


static void load_config(void)
{
	const char *opt;
	struct conf_sect_t *s = conf_get_section("ipoe");
	struct conf_option_t *opt1;

	if (!s)
		return;

	opt = conf_get_opt("ipoe", "username");
	if (opt) {
		if (strcmp(opt, "ifname") == 0)
			conf_username = USERNAME_IFNAME;
#ifdef USE_LUA
		else if (strlen(opt) > 4 && memcmp(opt, "lua:", 4) == 0) {
			conf_username = USERNAME_LUA;
			conf_lua_username_func = opt + 4;
		}
#endif
		else
			log_emerg("ipoe: unknown username value '%s'\n", opt);
	} else
		conf_username = USERNAME_UNSET;

	opt = conf_get_opt("ipoe", "password");
	if (opt) {
		if (!strcmp(opt, "username"))
			conf_password = NULL;
		else if (!strcmp(opt, "empty"))
			conf_password = "";
		else
			conf_password = opt;
	} else
		conf_password = NULL;

	opt = conf_get_opt("ipoe", "netmask");
	if (opt) {
		conf_netmask = atoi(opt);
		if (conf_netmask <= 0 || conf_netmask > 32) {
			log_error("ipoe: invalid netmask %s\n", opt);
			conf_netmask = 0;
		}
	} else
		conf_netmask = 0;

	opt = conf_get_opt("ipoe", "verbose");
	if (opt)
		conf_verbose = atoi(opt);

	opt = conf_get_opt("ipoe", "lease-time");
	if (opt)
		conf_lease_time = atoi(opt);
	else
		conf_lease_time = 600;

	opt = conf_get_opt("ipoe", "renew-time");
	if (opt)
		conf_renew_time = atoi(opt);
	else
		conf_renew_time = conf_lease_time/2;

	opt = conf_get_opt("ipoe", "max-lease-time");
	if (opt)
		conf_lease_timeout = atoi(opt);
	else
		conf_lease_timeout = conf_lease_time;

	opt = conf_get_opt("ipoe", "unit-cache");
	if (opt)
		conf_unit_cache = atoi(opt);

	opt = conf_get_opt("ipoe", "l4-redirect-table");
	if (opt && atoi(opt) > 0)
		conf_l4_redirect_table = atoi(opt);
	else
		conf_l4_redirect_table = 0;

	conf_l4_redirect_ipset = conf_get_opt("ipoe", "l4-redirect-ipset");

	opt = conf_get_opt("ipoe", "l4-redirect-on-reject");
	if (opt) {
		conf_l4_redirect_on_reject = atoi(opt);
	} else
		conf_l4_redirect_on_reject = 0;

	if (conf_l4_redirect_on_reject) {
		l4_redirect_timer.period = conf_l4_redirect_on_reject / 10 * 1000;
		if (l4_redirect_timer.tpd)
			triton_timer_mod(&l4_redirect_timer, 0);
	}

	opt = conf_get_opt("ipoe", "shared");
	if (opt)
		conf_shared = atoi(opt);
	else
		conf_shared = 1;

	opt = conf_get_opt("ipoe", "ifcfg");
	if (opt)
		conf_ifcfg = atoi(opt);
	else
		conf_ifcfg = 1;

	opt = conf_get_opt("ipoe", "nat");
	if (opt)
		conf_nat = atoi(opt);
	else
		conf_nat = 0;

	opt = conf_get_opt("ipoe", "src");
	if (opt)
		conf_src = inet_addr(opt);
	else
		conf_src = 0;

	opt = conf_get_opt("ipoe", "proxy-arp");
	if (opt)
		conf_arp = atoi(opt);
	else
		conf_arp = 0;

	if (conf_arp < 0 || conf_arp > 2) {
		log_error("ipoe: arp=%s: invalid value\n", opt);
		conf_arp = 0;
	}

	opt = conf_get_opt("ipoe", "mode");
	if (opt) {
		if (!strcmp(opt, "L2"))
			conf_mode = MODE_L2;
		else if (!strcmp(opt, "L3"))
			conf_mode = MODE_L3;
		else
			log_emerg("ipoe: failed to parse 'mode=%s'\n", opt);
	} else
		conf_mode = MODE_L2;

	conf_relay = conf_get_opt("ipoe", "relay");

	opt = conf_get_opt("ipoe", "relay-timeout");
	if (opt && atoi(opt) > 0)
		conf_relay_timeout = atoi(opt);
	else
		conf_relay_timeout = 3;

	opt = conf_get_opt("ipoe", "relay-retransmit");
	if (opt && atoi(opt) > 0)
		conf_relay_retransmit = atoi(opt);
	else
		conf_relay_retransmit = 3;

	opt = conf_get_opt("ipoe", "agent-remote-id");
	if (opt)
		conf_agent_remote_id = opt;
	else
		conf_agent_remote_id = NULL;

	opt = conf_get_opt("ipoe", "ipv6");
	if (opt)
		conf_ipv6 = atoi(opt);
	else
		conf_ipv6 = 0;

	opt = conf_get_opt("ipoe", "noauth");
	if (opt)
		conf_noauth = atoi(opt);
	else
		conf_noauth = 0;

	conf_dhcpv4 = 0;
	conf_up = 0;

	list_for_each_entry(opt1, &s->items, entry) {
		if (strcmp(opt1->name, "start"))
			continue;
		if (!strcmp(opt1->val, "dhcpv4"))
			conf_dhcpv4 = 1;
		else if (!strcmp(opt1->val, "up"))
			conf_up = 1;
	}

	if (!conf_dhcpv4 && !conf_up)
		conf_dhcpv4 = 1;

	opt = conf_get_opt("ipoe", "proto");
	if (opt && atoi(opt) > 0)
		conf_proto = atoi(opt);
	else
		conf_proto = 3;

	opt = conf_get_opt("ipoe", "vlan-timeout");
	if (opt && atoi(opt) > 0)
		conf_vlan_timeout = atoi(opt);
	else
		conf_vlan_timeout = 60;

	opt = conf_get_opt("ipoe", "offer-timeout");
	if (opt && atoi(opt) > 0)
		conf_offer_timeout = atoi(opt);
	else
		conf_offer_timeout = 10;

	conf_ip_pool = conf_get_opt("ipoe", "ip-pool");
	conf_l4_redirect_pool = conf_get_opt("ipoe", "l4-redirect-ip-pool");

	conf_vlan_name = conf_get_opt("ipoe", "vlan-name");
	if (!conf_vlan_name)
		conf_vlan_name = "%I.%N";

	opt = conf_get_opt("ipoe", "ip-unnumbered");
	if (opt)
		conf_ip_unnumbered = atoi(opt);
	else
		conf_ip_unnumbered = 1;

	opt = conf_get_opt("ipoe", "idle-timeout");
	if (opt)
		conf_idle_timeout = atoi(opt);
	else
		conf_idle_timeout = 0;

	opt = conf_get_opt("ipoe", "session-timeout");
	if (opt)
		conf_session_timeout = atoi(opt);
	else
		conf_session_timeout = 0;

	opt = conf_get_opt("ipoe", "soft-terminate");
	if (opt)
		conf_soft_terminate = atoi(opt);
	else
		conf_soft_terminate = 0;

	opt = conf_get_opt("ipoe", "check-mac-change");
	if (opt)
		conf_check_mac_change = atoi(opt);
	else
		conf_check_mac_change = 1;

	opt = conf_get_opt("ipoe", "calling-sid");
	if (opt) {
		if (!strcmp(opt, "mac"))
			conf_calling_sid = SID_MAC;
		else if (!strcmp(opt, "ip"))
			conf_calling_sid = SID_IP;
		else
			log_error("ipoe: failed to parse 'calling-sid=%s'\n", opt);
	} else
		conf_calling_sid = SID_MAC;

#ifdef RADIUS
	if (triton_module_loaded("radius"))
		load_radius_attrs();
#endif

	parse_offer_delay(conf_get_opt("ipoe", "offer-delay"));

	load_interfaces(s);
	load_vlan_mon(s);
	load_gw_addr(s);
}

static struct triton_context_t l4_redirect_ctx = {
	.close = l4_redirect_ctx_close,
};

static struct triton_timer_t l4_redirect_timer = {
	.expire = l4_redirect_list_timer,
};

static void ipoe_init(void)
{
	ses_pool = mempool_create(sizeof(struct ipoe_session));
	disc_item_pool = mempool_create(sizeof(struct disc_item));
	req_item_pool = mempool_create(sizeof(struct request_item));
	uc_pool = mempool_create(sizeof(struct unit_cache));

	triton_context_register(&l4_redirect_ctx, NULL);
	triton_context_wakeup(&l4_redirect_ctx);

	load_config();

	if (conf_l4_redirect_ipset)
		ipset_flush(conf_l4_redirect_ipset);

	cli_register_simple_cmd2(show_stat_exec, NULL, 2, "show", "stat");
	cli_show_ses_register("ipoe-type", "IPoE session type", print_session_type);

	triton_event_register_handler(EV_CONFIG_RELOAD, (triton_event_func)load_config);

#ifdef RADIUS
	if (triton_module_loaded("radius")) {
		triton_event_register_handler(EV_RADIUS_ACCESS_ACCEPT, (triton_event_func)ev_radius_access_accept);
		triton_event_register_handler(EV_RADIUS_COA, (triton_event_func)ev_radius_coa);
	}
#endif

	connlimit_loaded = triton_module_loaded("connlimit");
	radius_loaded = triton_module_loaded("radius");
}

DEFINE_INIT(52, ipoe_init);<|MERGE_RESOLUTION|>--- conflicted
+++ resolved
@@ -2222,7 +2222,6 @@
 		return;
 	}
 
-<<<<<<< HEAD
 	if (vlan_ifindex) {
 		struct ipoe_serv *serv;
 
@@ -2268,13 +2267,6 @@
 			return;
 	}
 
-=======
-	log_info2("ipoe: create vlan %s parent %s\n", ifname, ifr.ifr_name);
-
-	if (iplink_vlan_add(ifname, ifindex, vid))
-		return;
-
->>>>>>> 9e996cb0
 	len = strlen(ifname);
 	memcpy(ifr.ifr_name, ifname, len + 1);
 
