#ifndef __PPPOE_H
#define __PPPOE_H

#include <pthread.h>

#include <linux/if.h>
#include <linux/if_pppox.h>

#include "rbtree.h"
#include "crypto.h"

/* PPPoE codes */
#define CODE_PADI           0x09
#define CODE_PADO           0x07
#define CODE_PADR           0x19
#define CODE_PADS           0x65
#define CODE_PADT           0xA7
#define CODE_SESS           0x00

/* PPPoE Tags */
#define TAG_END_OF_LIST        0x0000
#define TAG_SERVICE_NAME       0x0101
#define TAG_AC_NAME            0x0102
#define TAG_HOST_UNIQ          0x0103
#define TAG_AC_COOKIE          0x0104
#define TAG_VENDOR_SPECIFIC    0x0105
#define TAG_RELAY_SESSION_ID   0x0110
#define TAG_SERVICE_NAME_ERROR 0x0201
#define TAG_AC_SYSTEM_ERROR    0x0202
#define TAG_GENERIC_ERROR      0x0203

/* Discovery phase states */
#define STATE_SENT_PADI     0
#define STATE_RECEIVED_PADO 1
#define STATE_SENT_PADR     2
#define STATE_SESSION       3
#define STATE_TERMINATED    4

/* Header size of a PPPoE packet */
#define PPPOE_OVERHEAD 6  /* type, code, session, length */
#define HDR_SIZE (sizeof(struct ethhdr) + PPPOE_OVERHEAD)
#define MAX_PPPOE_PAYLOAD (ETH_DATA_LEN - PPPOE_OVERHEAD)
#define MAX_PPPOE_MTU (MAX_PPPOE_PAYLOAD - 2)

#define VENDOR_ADSL_FORUM 0xde9

#define SECRET_LENGTH 16
#define COOKIE_LENGTH 24

struct pppoe_tag_t
{
	struct list_head entry;
	int type;
	int len;
};

struct pppoe_packet_t
{
	uint8_t src[ETH_ALEN];
	uint8_t dst[ETH_ALEN];
	int code;
	uint16_t sid;
	struct list_head tags;
};

struct pppoe_serv_t
{
	struct list_head entry;
	struct triton_context_t ctx;
	struct rb_node node;

	uint8_t hwaddr[ETH_ALEN];
	char *ifname;
	int ifindex;
<<<<<<< HEAD

	int parent_ifindex;
	int vid;
	struct triton_timer_t timer;
=======
>>>>>>> 9b79c797

	uint8_t secret[SECRET_LENGTH];
	DES_key_schedule des_ks;

	pthread_mutex_t lock;
	int stopping:1;

	unsigned int conn_cnt;
	struct list_head conn_list;

	struct list_head pado_list;

	struct list_head padi_list;
	int padi_cnt;
	int padi_limit;
	time_t last_padi_limit_warn;
};

extern int conf_verbose;
extern char *conf_service_name;
extern char *conf_ac_name;
extern char *conf_pado_delay;

extern unsigned int stat_starting;
extern unsigned int stat_active;
extern unsigned int stat_delayed_pado;
extern unsigned long stat_PADI_recv;
extern unsigned long stat_PADO_sent;
extern unsigned long stat_PADR_recv;
extern unsigned long stat_PADR_dup_recv;
extern unsigned long stat_PADS_sent;
extern unsigned long stat_PADI_drop;
extern unsigned long stat_filtered;

extern pthread_rwlock_t serv_lock;
extern struct list_head serv_list;

extern int disc_sock;

int mac_filter_check(const uint8_t *addr);
void pppoe_server_start(const char *intf, void *client);
void pppoe_server_stop(const char *intf);
void pppoe_serv_read(uint8_t *data);
void _server_stop(struct pppoe_serv_t *s);
void pppoe_disc_start(struct pppoe_serv_t *serv);
void pppoe_disc_stop(struct pppoe_serv_t *serv);

extern int pado_delay;
void dpado_check_next(int conn_cnt);
void dpado_check_prev(int conn_cnt);
int dpado_parse(const char *str);

struct rad_packet_t;
int tr101_send_access_request(struct pppoe_tag *tr101, struct rad_packet_t *pack);
int tr101_send_accounting_request(struct pppoe_tag *tr101, struct rad_packet_t *pack);

#endif
<|MERGE_RESOLUTION|>--- conflicted
+++ resolved
@@ -72,13 +72,10 @@
 	uint8_t hwaddr[ETH_ALEN];
 	char *ifname;
 	int ifindex;
-<<<<<<< HEAD
 
 	int parent_ifindex;
 	int vid;
 	struct triton_timer_t timer;
-=======
->>>>>>> 9b79c797
 
 	uint8_t secret[SECRET_LENGTH];
 	DES_key_schedule des_ks;
