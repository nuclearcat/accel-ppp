#include <unistd.h>
#include <stdlib.h>
#include <stdio.h>
#include <stdarg.h>
#include <errno.h>
#include <string.h>
#include <pthread.h>
#include <fcntl.h>
#include <sys/socket.h>
#include <sys/ioctl.h>
#include <net/ethernet.h>
#include <netpacket/packet.h>
#include <arpa/inet.h>
#include <printf.h>

#include "crypto.h"

#include "events.h"
#include "triton.h"
#include "log.h"
#include "ppp.h"
#include "mempool.h"
#include "cli.h"

#ifdef RADIUS
#include "radius.h"
#endif

#include "iputils.h"
#include "connlimit.h"
#include "vlan_mon.h"

#include "pppoe.h"

#include "memdebug.h"

#define SID_MAX 65536

struct pppoe_conn_t {
	struct list_head entry;
	struct triton_context_t ctx;
	struct pppoe_serv_t *serv;
	uint16_t sid;
	uint8_t addr[ETH_ALEN];
	int ppp_started:1;

	struct pppoe_tag *relay_sid;
	struct pppoe_tag *host_uniq;
	struct pppoe_tag *service_name;
	struct pppoe_tag *tr101;
	uint8_t cookie[COOKIE_LENGTH - 4];

	struct ap_ctrl ctrl;
	struct ppp_t ppp;
#ifdef RADIUS
	struct rad_plugin_t radius;
#endif
};

struct delayed_pado_t
{
	struct list_head entry;
	struct triton_timer_t timer;
	struct pppoe_serv_t *serv;
	uint8_t addr[ETH_ALEN];
	struct pppoe_tag *host_uniq;
	struct pppoe_tag *relay_sid;
	struct pppoe_tag *service_name;
};

struct padi_t
{
	struct list_head entry;
	struct timespec ts;
	uint8_t addr[ETH_ALEN];
};

struct iplink_arg {
	pcre *re;
	const char *opt;
	void *cli;
	long *arg1;
};

int conf_verbose;
char *conf_service_name;
char *conf_ac_name;
int conf_ifname_in_sid;
char *conf_pado_delay;
int conf_tr101 = 1;
int conf_padi_limit = 0;
int conf_mppe = MPPE_UNSET;
int conf_sid_uppercase = 0;
static const char *conf_ip_pool;
enum {CSID_MAC, CSID_IFNAME, CSID_IFNAME_MAC};
static int conf_called_sid;
static int conf_cookie_timeout;
static const char *conf_vlan_name;
static int conf_vlan_timeout;

static mempool_t conn_pool;
static mempool_t pado_pool;
static mempool_t padi_pool;

unsigned int stat_starting;
unsigned int stat_active;
unsigned int stat_delayed_pado;
unsigned long stat_PADI_recv;
unsigned long stat_PADI_drop;
unsigned long stat_PADO_sent;
unsigned long stat_PADR_recv;
unsigned long stat_PADR_dup_recv;
unsigned long stat_PADS_sent;
unsigned int total_padi_cnt;
unsigned long stat_filtered;

pthread_rwlock_t serv_lock = PTHREAD_RWLOCK_INITIALIZER;
LIST_HEAD(serv_list);
static int connlimit_loaded;

static pthread_mutex_t sid_lock = PTHREAD_MUTEX_INITIALIZER;
static unsigned long *sid_map;
static unsigned long *sid_ptr;
static int sid_idx;

static uint8_t bc_addr[ETH_ALEN] = {0xff, 0xff, 0xff, 0xff, 0xff, 0xff};

static void pppoe_send_PADT(struct pppoe_conn_t *conn);
void pppoe_server_free(struct pppoe_serv_t *serv);
static int init_secret(struct pppoe_serv_t *serv);
static void __pppoe_server_start(const char *ifname, const char *opt, void *cli, int parent_ifindex, int vid);
static void pppoe_serv_timeout(struct triton_timer_t *t);

static void pppoe_serv_start_timer(struct pppoe_serv_t *serv)
{
	pthread_mutex_lock(&serv->lock);
	if (serv->conn_cnt) {
		pthread_mutex_unlock(&serv->lock);
		return;
	}

	if (conf_vlan_timeout) {
		serv->timer.expire = pppoe_serv_timeout;
		serv->timer.expire_tv.tv_sec = conf_vlan_timeout;
		if (serv->timer.tpd)
			triton_timer_mod(&serv->timer, 0);
		else
			triton_timer_add(&serv->ctx, &serv->timer, 0);
		pthread_mutex_unlock(&serv->lock);
	} else {
		pthread_mutex_unlock(&serv->lock);
		pppoe_server_free(serv);
	}
}

static void disconnect(struct pppoe_conn_t *conn)
{
	if (conn->ppp_started) {
		dpado_check_prev(__sync_fetch_and_sub(&stat_active, 1));
		conn->ppp_started = 0;
		ap_session_terminate(&conn->ppp.ses, TERM_USER_REQUEST, 1);
	}

	pppoe_send_PADT(conn);

	triton_event_fire(EV_CTRL_FINISHED, &conn->ppp.ses);

	log_ppp_info1("disconnected\n");

	pthread_mutex_lock(&conn->serv->lock);
	list_del(&conn->entry);
	conn->serv->conn_cnt--;
	if (conn->serv->conn_cnt == 0) {
		if (conn->serv->stopping) {
			pthread_mutex_unlock(&conn->serv->lock);
			pppoe_server_free(conn->serv);
		} else if (conn->serv->vid) {
			triton_context_call(&conn->serv->ctx, (triton_event_func)pppoe_serv_start_timer, conn->serv);
			pthread_mutex_unlock(&conn->serv->lock);
		} else
			pthread_mutex_unlock(&conn->serv->lock);
	} else
		pthread_mutex_unlock(&conn->serv->lock);

	pthread_mutex_lock(&sid_lock);
	sid_map[conn->sid/(8*sizeof(long))] |= 1 << (conn->sid % (8*sizeof(long)));
	pthread_mutex_unlock(&sid_lock);

	_free(conn->ctrl.calling_station_id);
	_free(conn->ctrl.called_station_id);
	_free(conn->service_name);
	if (conn->host_uniq)
		_free(conn->host_uniq);
	if (conn->relay_sid)
		_free(conn->relay_sid);
	if (conn->tr101)
		_free(conn->tr101);

	triton_context_unregister(&conn->ctx);

	mempool_free(conn);
}

static void ppp_started(struct ap_session *ses)
{
	log_ppp_debug("pppoe: ppp started\n");
}

static void ppp_finished(struct ap_session *ses)
{
	struct ppp_t *ppp = container_of(ses, typeof(*ppp), ses);
	struct pppoe_conn_t *conn = container_of(ppp, typeof(*conn), ppp);

	log_ppp_debug("pppoe: ppp finished\n");

	if (conn->ppp_started) {
		dpado_check_prev(__sync_fetch_and_sub(&stat_active, 1));
		conn->ppp_started = 0;
		triton_context_call(&conn->ctx, (triton_event_func)disconnect, conn);
	}
}

static void pppoe_conn_close(struct triton_context_t *ctx)
{
	struct pppoe_conn_t *conn = container_of(ctx, typeof(*conn), ctx);

	if (conn->ppp_started)
		ap_session_terminate(&conn->ppp.ses, TERM_ADMIN_RESET, 0);
	else
		disconnect(conn);
}

#ifdef RADIUS
static int pppoe_rad_send_access_request(struct rad_plugin_t *rad, struct rad_packet_t *pack)
{
	struct pppoe_conn_t *conn = container_of(rad, typeof(*conn), radius);

	if (conn->tr101)
		return tr101_send_access_request(conn->tr101, pack);

	return 0;
}

static int pppoe_rad_send_accounting_request(struct rad_plugin_t *rad, struct rad_packet_t *pack)
{
	struct pppoe_conn_t *conn = container_of(rad, typeof(*conn), radius);

	if (conn->tr101)
		return tr101_send_accounting_request(conn->tr101, pack);

	return 0;
}
#endif

static struct pppoe_conn_t *allocate_channel(struct pppoe_serv_t *serv, const uint8_t *addr, const struct pppoe_tag *host_uniq, const struct pppoe_tag *relay_sid, const struct pppoe_tag *service_name, const struct pppoe_tag *tr101, const uint8_t *cookie)
{
	struct pppoe_conn_t *conn;
	unsigned long *old_sid_ptr;

	conn = mempool_alloc(conn_pool);
	if (!conn) {
		log_error("pppoe: out of memory\n");
		return NULL;
	}

	memset(conn, 0, sizeof(*conn));

	pthread_mutex_lock(&sid_lock);
	old_sid_ptr = sid_ptr;
	while (1) {
		int bit = ffsl(*sid_ptr) - 1;

		if (bit != -1) {
			conn->sid = sid_idx*8*sizeof(long) + bit;
			*sid_ptr &= ~(1lu << bit);
		}

		if (++sid_idx == SID_MAX/8/sizeof(long)) {
			sid_ptr = sid_map;
			sid_idx = 0;
		} else
			sid_ptr++;

		if (bit != -1)
			break;

		if (sid_ptr == old_sid_ptr)
			break;
	}
	pthread_mutex_unlock(&sid_lock);

	if (!conn->sid) {
		log_warn("pppoe: no free sid available\n");
		mempool_free(conn);
		return NULL;
	}

	conn->serv = serv;
	memcpy(conn->addr, addr, ETH_ALEN);

	if (host_uniq) {
		conn->host_uniq = _malloc(sizeof(*host_uniq) + ntohs(host_uniq->tag_len));
		memcpy(conn->host_uniq, host_uniq, sizeof(*host_uniq) + ntohs(host_uniq->tag_len));
	}

	if (relay_sid) {
		conn->relay_sid = _malloc(sizeof(*relay_sid) + ntohs(relay_sid->tag_len));
		memcpy(conn->relay_sid, relay_sid, sizeof(*relay_sid) + ntohs(relay_sid->tag_len));
	}

	if (tr101) {
		conn->tr101 = _malloc(sizeof(*tr101) + ntohs(tr101->tag_len));
		memcpy(conn->tr101, tr101, sizeof(*tr101) + ntohs(tr101->tag_len));
	}

	conn->service_name = _malloc(sizeof(*service_name) + ntohs(service_name->tag_len));
	memcpy(conn->service_name, service_name, sizeof(*service_name) + ntohs(service_name->tag_len));

	memcpy(conn->cookie, cookie, COOKIE_LENGTH - 4);

	conn->ctx.before_switch = log_switch;
	conn->ctx.close = pppoe_conn_close;
	conn->ctrl.ctx = &conn->ctx;
	conn->ctrl.started = ppp_started;
	conn->ctrl.finished = ppp_finished;
	conn->ctrl.terminate = ppp_terminate;
	conn->ctrl.max_mtu = MAX_PPPOE_MTU;
	conn->ctrl.type = CTRL_TYPE_PPPOE;
	conn->ctrl.ppp = 1;
	conn->ctrl.name = "pppoe";
	conn->ctrl.mppe = conf_mppe;

	if (conf_called_sid == CSID_IFNAME)
		conn->ctrl.called_station_id = _strdup(serv->ifname);
	else if (conf_called_sid == CSID_IFNAME_MAC) {
		conn->ctrl.called_station_id = _malloc(IFNAMSIZ + 19);
		if (conf_sid_uppercase)
		    sprintf(conn->ctrl.called_station_id, "%s:%02X:%02X:%02X:%02X:%02X:%02X", serv->ifname,
			serv->hwaddr[0], serv->hwaddr[1], serv->hwaddr[2], serv->hwaddr[3], serv->hwaddr[4], serv->hwaddr[5]);
		else
		    sprintf(conn->ctrl.called_station_id, "%s:%02x:%02x:%02x:%02x:%02x:%02x", serv->ifname,
			serv->hwaddr[0], serv->hwaddr[1], serv->hwaddr[2], serv->hwaddr[3], serv->hwaddr[4], serv->hwaddr[5]);

	} else {
		conn->ctrl.called_station_id = _malloc(IFNAMSIZ + 19);
		if (conf_ifname_in_sid == 2 || conf_ifname_in_sid == 3)
			if (conf_sid_uppercase)
			    sprintf(conn->ctrl.called_station_id, "%s:%02X:%02X:%02X:%02X:%02X:%02X", serv->ifname,
				serv->hwaddr[0], serv->hwaddr[1], serv->hwaddr[2], serv->hwaddr[3], serv->hwaddr[4], serv->hwaddr[5]);
			else
			    sprintf(conn->ctrl.called_station_id, "%s:%02x:%02x:%02x:%02x:%02x:%02x", serv->ifname,
				serv->hwaddr[0], serv->hwaddr[1], serv->hwaddr[2], serv->hwaddr[3], serv->hwaddr[4], serv->hwaddr[5]);

		else
			if (conf_sid_uppercase)
			    sprintf(conn->ctrl.called_station_id, "%02X:%02X:%02X:%02X:%02X:%02X",
				serv->hwaddr[0], serv->hwaddr[1], serv->hwaddr[2], serv->hwaddr[3], serv->hwaddr[4], serv->hwaddr[5]);
			else
			    sprintf(conn->ctrl.called_station_id, "%02x:%02x:%02x:%02x:%02x:%02x",
				serv->hwaddr[0], serv->hwaddr[1], serv->hwaddr[2], serv->hwaddr[3], serv->hwaddr[4], serv->hwaddr[5]);

	}

	conn->ctrl.calling_station_id = _malloc(IFNAMSIZ + 19);

	if (conf_ifname_in_sid == 1 || conf_ifname_in_sid == 3)
		if (conf_sid_uppercase)
		    sprintf(conn->ctrl.calling_station_id, "%s:%02X:%02X:%02X:%02X:%02X:%02X", serv->ifname,
			addr[0], addr[1], addr[2], addr[3], addr[4], addr[5]);
		else
		    sprintf(conn->ctrl.calling_station_id, "%s:%02x:%02x:%02x:%02x:%02x:%02x", serv->ifname,
			addr[0], addr[1], addr[2], addr[3], addr[4], addr[5]);
	else
		if (conf_sid_uppercase)
		    sprintf(conn->ctrl.calling_station_id, "%02X:%02X:%02X:%02X:%02X:%02X",
			addr[0], addr[1], addr[2], addr[3], addr[4], addr[5]);
		else
		    sprintf(conn->ctrl.calling_station_id, "%02x:%02x:%02x:%02x:%02x:%02x",
			addr[0], addr[1], addr[2], addr[3], addr[4], addr[5]);

	ppp_init(&conn->ppp);

	conn->ppp.ses.ctrl = &conn->ctrl;
	conn->ppp.ses.chan_name = conn->ctrl.calling_station_id;

	if (conf_ip_pool)
		conn->ppp.ses.ipv4_pool_name = _strdup(conf_ip_pool);

	triton_context_register(&conn->ctx, &conn->ppp.ses);

	pthread_mutex_lock(&serv->lock);
	list_add_tail(&conn->entry, &serv->conn_list);
	serv->conn_cnt++;
	pthread_mutex_unlock(&serv->lock);

	return conn;
}

static void connect_channel(struct pppoe_conn_t *conn)
{
	int sock;
	struct sockaddr_pppox sp;

	triton_event_fire(EV_CTRL_STARTING, &conn->ppp.ses);
	triton_event_fire(EV_CTRL_STARTED, &conn->ppp.ses);

	sock = socket(AF_PPPOX, SOCK_STREAM, PX_PROTO_OE);
	if (!sock) {
		log_error("pppoe: socket(PPPOX): %s\n", strerror(errno));
		goto out_err;
	}

	fcntl(sock, F_SETFD, fcntl(sock, F_GETFD) | FD_CLOEXEC);

	memset(&sp, 0, sizeof(sp));

	sp.sa_family = AF_PPPOX;
	sp.sa_protocol = PX_PROTO_OE;
	sp.sa_addr.pppoe.sid = htons(conn->sid);
	strcpy(sp.sa_addr.pppoe.dev, conn->serv->ifname);
	memcpy(sp.sa_addr.pppoe.remote, conn->addr, ETH_ALEN);

	if (connect(sock, (struct sockaddr *)&sp, sizeof(sp))) {
		log_error("pppoe: connect: %s\n", strerror(errno));
		goto out_err_close;
	}

	conn->ppp.fd = sock;

	if (establish_ppp(&conn->ppp))
		goto out_err_close;

#ifdef RADIUS
	if (conn->tr101 && triton_module_loaded("radius")) {
		conn->radius.send_access_request = pppoe_rad_send_access_request;
		conn->radius.send_accounting_request = pppoe_rad_send_accounting_request;
		rad_register_plugin(&conn->ppp.ses, &conn->radius);
	}
#endif

	conn->ppp_started = 1;

	dpado_check_next(__sync_add_and_fetch(&stat_active, 1));

	return;

out_err_close:
	close(sock);
out_err:
	disconnect(conn);
}

static struct pppoe_conn_t *find_channel(struct pppoe_serv_t *serv, const uint8_t *cookie)
{
	struct pppoe_conn_t *conn;

	list_for_each_entry(conn, &serv->conn_list, entry) {
		if (!memcmp(conn->cookie, cookie, COOKIE_LENGTH - 4))
			return conn;
	}

	return NULL;
}

static void print_tag_string(struct pppoe_tag *tag)
{
	int i;

	for (i = 0; i < ntohs(tag->tag_len); i++)
		log_info2("%c", tag->tag_data[i]);
}

static void print_tag_octets(struct pppoe_tag *tag)
{
	int i;

	for (i = 0; i < ntohs(tag->tag_len); i++)
		log_info2("%02x", (uint8_t)tag->tag_data[i]);
}

static void print_packet(uint8_t *pack)
{
	struct ethhdr *ethhdr = (struct ethhdr *)pack;
	struct pppoe_hdr *hdr = (struct pppoe_hdr *)(pack + ETH_HLEN);
	struct pppoe_tag *tag;
	int n;

	log_info2("[PPPoE ");

	switch (hdr->code) {
		case CODE_PADI:
			log_info2("PADI");
			break;
		case CODE_PADO:
			log_info2("PADO");
			break;
		case CODE_PADR:
			log_info2("PADR");
			break;
		case CODE_PADS:
			log_info2("PADS");
			break;
		case CODE_PADT:
			log_info2("PADT");
			break;
	}

	log_info2(" %02x:%02x:%02x:%02x:%02x:%02x => %02x:%02x:%02x:%02x:%02x:%02x",
		ethhdr->h_source[0], ethhdr->h_source[1], ethhdr->h_source[2], ethhdr->h_source[3], ethhdr->h_source[4], ethhdr->h_source[5],
		ethhdr->h_dest[0], ethhdr->h_dest[1], ethhdr->h_dest[2], ethhdr->h_dest[3], ethhdr->h_dest[4], ethhdr->h_dest[5]);

	log_info2(" sid=%04x", ntohs(hdr->sid));

	for (n = 0; n < ntohs(hdr->length); n += sizeof(*tag) + ntohs(tag->tag_len)) {
		tag = (struct pppoe_tag *)(pack + ETH_HLEN + sizeof(*hdr) + n);

		if (n + sizeof(*tag) > ntohs(hdr->length)) {
			log_info2(" ...");
			break;
		}

		if (n + sizeof(*tag) + ntohs(tag->tag_len) > ntohs(hdr->length)) {
			log_info2(" ...");
			break;
		}

		switch (ntohs(tag->tag_type)) {
			case TAG_END_OF_LIST:
				log_info2(" <End-Of-List>");
				break;
			case TAG_SERVICE_NAME:
				log_info2(" <Service-Name ");
				print_tag_string(tag);
				log_info2(">");
				break;
			case TAG_AC_NAME:
				log_info2(" <AC-Name ");
				print_tag_string(tag);
				log_info2(">");
				break;
			case TAG_HOST_UNIQ:
				log_info2(" <Host-Uniq ");
				print_tag_octets(tag);
				log_info2(">");
				break;
			case TAG_AC_COOKIE:
				log_info2(" <AC-Cookie ");
				print_tag_octets(tag);
				log_info2(">");
				break;
			case TAG_VENDOR_SPECIFIC:
				if (ntohs(tag->tag_len) < 4)
					log_info2(" <Vendor-Specific invalid>");
				else
					log_info2(" <Vendor-Specific %x>", ntohl(*(uint32_t *)tag->tag_data));
				break;
			case TAG_RELAY_SESSION_ID:
				log_info2(" <Relay-Session-Id");
				print_tag_octets(tag);
				log_info2(">");
				break;
			case TAG_SERVICE_NAME_ERROR:
				log_info2(" <Service-Name-Error>");
				break;
			case TAG_AC_SYSTEM_ERROR:
				log_info2(" <AC-System-Error>");
				break;
			case TAG_GENERIC_ERROR:
				log_info2(" <Generic-Error>");
				break;
			default:
				log_info2(" <Unknown (%x)>", ntohs(tag->tag_type));
				break;
		}
	}

	log_info2("]\n");
}

static void generate_cookie(struct pppoe_serv_t *serv, const uint8_t *src, uint8_t *cookie, const struct pppoe_tag *host_uniq, const struct pppoe_tag *relay_sid)
{
	MD5_CTX ctx;
	DES_cblock key;
	DES_key_schedule ks;
	int i;
	union {
		DES_cblock b[3];
		uint8_t raw[24];
	} u1, u2;
	struct timespec ts;

	clock_gettime(CLOCK_MONOTONIC, &ts);

	memcpy(key, serv->hwaddr, 6);
	key[6] = src[4];
	key[7] = src[5];
	DES_set_key(&key, &ks);

	MD5_Init(&ctx);
	MD5_Update(&ctx, serv->secret, SECRET_LENGTH);
	MD5_Update(&ctx, serv->hwaddr, ETH_ALEN);
	MD5_Update(&ctx, src, ETH_ALEN);
	if (relay_sid)
		MD5_Update(&ctx, relay_sid->tag_data, ntohs(relay_sid->tag_len));
	MD5_Final(u1.raw, &ctx);

	if (host_uniq) {
		uint8_t buf[16];
		MD5_Init(&ctx);
		MD5_Update(&ctx, serv->secret, SECRET_LENGTH);
		MD5_Update(&ctx, host_uniq->tag_data, ntohs(host_uniq->tag_len));
		MD5_Final(buf, &ctx);
		for (i = 0; i < 4; i++)
			u1.raw[16 + i] = buf[i] ^ buf[i + 4] ^ buf[i + 8] ^ buf[i + 12];
	} else
		memset(u1.raw + 16, 0, 4);

	*(uint32_t *)(u1.raw + 20) = ts.tv_sec + conf_cookie_timeout;

	for (i = 0; i < 3; i++)
		DES_ecb_encrypt(&u1.b[i], &u2.b[i], &ks, DES_ENCRYPT);

	for (i = 0; i < 3; i++)
		DES_ecb_encrypt(&u2.b[i], &u1.b[i], &serv->des_ks, DES_ENCRYPT);

	memcpy(cookie, u1.raw, 24);
}

static int check_cookie(struct pppoe_serv_t *serv, const uint8_t *src, const uint8_t *cookie, const struct pppoe_tag *relay_sid)
{
	MD5_CTX ctx;
	DES_cblock key;
	DES_key_schedule ks;
	int i;
	union {
		DES_cblock b[3];
		uint8_t raw[24];
	} u1, u2;
	struct timespec ts;

	clock_gettime(CLOCK_MONOTONIC, &ts);

	memcpy(key, serv->hwaddr, 6);
	key[6] = src[4];
	key[7] = src[5];
	DES_set_key(&key, &ks);

	memcpy(u1.raw, cookie, 24);

	for (i = 0; i < 3; i++)
		DES_ecb_encrypt(&u1.b[i], &u2.b[i], &serv->des_ks, DES_DECRYPT);

	for (i = 0; i < 3; i++)
		DES_ecb_encrypt(&u2.b[i], &u1.b[i], &ks, DES_DECRYPT);

	if (*(uint32_t *)(u1.raw + 20) < ts.tv_sec)
		return 1;

	MD5_Init(&ctx);
	MD5_Update(&ctx, serv->secret, SECRET_LENGTH);
	MD5_Update(&ctx, serv->hwaddr, ETH_ALEN);
	MD5_Update(&ctx, src, ETH_ALEN);
	if (relay_sid)
		MD5_Update(&ctx, relay_sid->tag_data, ntohs(relay_sid->tag_len));
	MD5_Final(u2.raw, &ctx);

	return memcmp(u1.raw, u2.raw, 16);
}

static void setup_header(uint8_t *pack, const uint8_t *src, const uint8_t *dst, int code, uint16_t sid)
{
	struct ethhdr *ethhdr = (struct ethhdr *)pack;
	struct pppoe_hdr *hdr = (struct pppoe_hdr *)(pack + ETH_HLEN);

	memcpy(ethhdr->h_source, src, ETH_ALEN);
	memcpy(ethhdr->h_dest, dst, ETH_ALEN);
	ethhdr->h_proto = htons(ETH_P_PPP_DISC);

	hdr->ver = 1;
	hdr->type = 1;
	hdr->code = code;
	hdr->sid = htons(sid);
	hdr->length = 0;
}

static void add_tag(uint8_t *pack, int type, const uint8_t *data, int len)
{
	struct pppoe_hdr *hdr = (struct pppoe_hdr *)(pack + ETH_HLEN);
	struct pppoe_tag *tag = (struct pppoe_tag *)(pack + ETH_HLEN + sizeof(*hdr) + ntohs(hdr->length));

	tag->tag_type = htons(type);
	tag->tag_len = htons(len);
	memcpy(tag->tag_data, data, len);

	hdr->length = htons(ntohs(hdr->length) + sizeof(*tag) + len);
}

static void add_tag2(uint8_t *pack, const struct pppoe_tag *t)
{
	struct pppoe_hdr *hdr = (struct pppoe_hdr *)(pack + ETH_HLEN);
	struct pppoe_tag *tag = (struct pppoe_tag *)(pack + ETH_HLEN + sizeof(*hdr) + ntohs(hdr->length));

	memcpy(tag, t, sizeof(*t) + ntohs(t->tag_len));

	hdr->length = htons(ntohs(hdr->length) + sizeof(*tag) + ntohs(t->tag_len));
}

static void pppoe_send(int ifindex, const uint8_t *pack)
{
	struct sockaddr_ll addr = {
		.sll_family = AF_PACKET,
		.sll_protocol = htons(ETH_P_PPP_DISC),
		.sll_ifindex = ifindex,
	};

	struct pppoe_hdr *hdr = (struct pppoe_hdr *)(pack + ETH_HLEN);
	int len = ETH_HLEN + sizeof(*hdr) + ntohs(hdr->length);
	sendto(disc_sock, pack, len, MSG_DONTWAIT, (struct sockaddr *)&addr, sizeof(addr));
}

static void pppoe_send_PADO(struct pppoe_serv_t *serv, const uint8_t *addr, const struct pppoe_tag *host_uniq, const struct pppoe_tag *relay_sid, const struct pppoe_tag *service_name)
{
	uint8_t pack[ETHER_MAX_LEN];
	uint8_t cookie[COOKIE_LENGTH];

	setup_header(pack, serv->hwaddr, addr, CODE_PADO, 0);

	add_tag(pack, TAG_AC_NAME, (uint8_t *)conf_ac_name, strlen(conf_ac_name));
	if (conf_service_name)
		add_tag(pack, TAG_SERVICE_NAME, (uint8_t *)conf_service_name, strlen(conf_service_name));

	if (service_name)
		add_tag2(pack, service_name);

	generate_cookie(serv, addr, cookie, host_uniq, relay_sid);

	add_tag(pack, TAG_AC_COOKIE, cookie, COOKIE_LENGTH);

	if (host_uniq)
		add_tag2(pack, host_uniq);

	if (relay_sid)
		add_tag2(pack, relay_sid);

	if (conf_verbose) {
		log_info2("send ");
		print_packet(pack);
	}

	__sync_add_and_fetch(&stat_PADO_sent, 1);
	pppoe_send(serv->ifindex, pack);
}

static void pppoe_send_err(struct pppoe_serv_t *serv, const uint8_t *addr, const struct pppoe_tag *host_uniq, const struct pppoe_tag *relay_sid, int code, int tag_type)
{
	uint8_t pack[ETHER_MAX_LEN];

	setup_header(pack, serv->hwaddr, addr, code, 0);

	add_tag(pack, TAG_AC_NAME, (uint8_t *)conf_ac_name, strlen(conf_ac_name));
	add_tag(pack, tag_type, NULL, 0);

	if (host_uniq)
		add_tag2(pack, host_uniq);

	if (relay_sid)
		add_tag2(pack, relay_sid);

	if (conf_verbose) {
		log_info2("send ");
		print_packet(pack);
	}

	pppoe_send(serv->ifindex, pack);
}

static void pppoe_send_PADS(struct pppoe_conn_t *conn)
{
	uint8_t pack[ETHER_MAX_LEN];

	setup_header(pack, conn->serv->hwaddr, conn->addr, CODE_PADS, conn->sid);

	add_tag(pack, TAG_AC_NAME, (uint8_t *)conf_ac_name, strlen(conf_ac_name));

	add_tag2(pack, conn->service_name);

	if (conn->host_uniq)
		add_tag2(pack, conn->host_uniq);

	if (conn->relay_sid)
		add_tag2(pack, conn->relay_sid);

	if (conf_verbose) {
		log_info2("send ");
		print_packet(pack);
	}

	__sync_add_and_fetch(&stat_PADS_sent, 1);
	pppoe_send(conn->serv->ifindex, pack);
}

static void pppoe_send_PADT(struct pppoe_conn_t *conn)
{
	uint8_t pack[ETHER_MAX_LEN];

	setup_header(pack, conn->serv->hwaddr, conn->addr, CODE_PADT, conn->sid);

	add_tag(pack, TAG_AC_NAME, (uint8_t *)conf_ac_name, strlen(conf_ac_name));

	add_tag2(pack, conn->service_name);

	if (conn->relay_sid)
		add_tag2(pack, conn->relay_sid);

	if (conf_verbose) {
		log_info2("send ");
		print_packet(pack);
	}

	pppoe_send(conn->serv->ifindex, pack);
}

static void free_delayed_pado(struct delayed_pado_t *pado)
{
	triton_timer_del(&pado->timer);

	__sync_sub_and_fetch(&stat_delayed_pado, 1);
	list_del(&pado->entry);

	if (pado->host_uniq)
		_free(pado->host_uniq);
	if (pado->relay_sid)
		_free(pado->relay_sid);
	if (pado->service_name)
		_free(pado->service_name);

	mempool_free(pado);
}

static void pado_timer(struct triton_timer_t *t)
{
	struct delayed_pado_t *pado = container_of(t, typeof(*pado), timer);

	if (!ap_shutdown)
		pppoe_send_PADO(pado->serv, pado->addr, pado->host_uniq, pado->relay_sid, pado->service_name);

	free_delayed_pado(pado);
}

static int check_padi_limit(struct pppoe_serv_t *serv, uint8_t *addr)
{
	struct padi_t *padi;
	struct timespec ts;

	if (serv->padi_limit == 0)
		goto connlimit_check;

	clock_gettime(CLOCK_MONOTONIC, &ts);

	while (!list_empty(&serv->padi_list)) {
		padi = list_entry(serv->padi_list.next, typeof(*padi), entry);
		if ((ts.tv_sec - padi->ts.tv_sec) * 1000 + (ts.tv_nsec - padi->ts.tv_nsec) / 1000000 > 1000) {
			list_del(&padi->entry);
			mempool_free(padi);
			serv->padi_cnt--;
			__sync_sub_and_fetch(&total_padi_cnt, 1);
		} else
			break;
	}

	if (serv->padi_cnt == serv->padi_limit)
		return -1;

	if (conf_padi_limit && total_padi_cnt >= conf_padi_limit)
		return -1;

	list_for_each_entry(padi, &serv->padi_list, entry) {
		if (memcmp(padi->addr, addr, ETH_ALEN) == 0)
			return -1;
	}

	padi = mempool_alloc(padi_pool);
	if (!padi)
		return -1;

	padi->ts = ts;
	memcpy(padi->addr, addr, ETH_ALEN);
	list_add_tail(&padi->entry, &serv->padi_list);
	serv->padi_cnt++;

	__sync_add_and_fetch(&total_padi_cnt, 1);

connlimit_check:
	if (connlimit_loaded && connlimit_check(cl_key_from_mac(addr)))
		return -1;

	return 0;
}

static void pppoe_recv_PADI(struct pppoe_serv_t *serv, uint8_t *pack, int size)
{
	struct ethhdr *ethhdr = (struct ethhdr *)pack;
	struct pppoe_hdr *hdr = (struct pppoe_hdr *)(pack + ETH_HLEN);
	struct pppoe_tag *tag;
	struct pppoe_tag *host_uniq_tag = NULL;
	struct pppoe_tag *relay_sid_tag = NULL;
	struct pppoe_tag *service_name_tag = NULL;
	int len, n, service_match = conf_service_name == NULL;
	struct delayed_pado_t *pado;
	struct timespec ts;

	__sync_add_and_fetch(&stat_PADI_recv, 1);

	if (ap_shutdown || pado_delay == -1)
		return;

	if (check_padi_limit(serv, ethhdr->h_source)) {
		__sync_add_and_fetch(&stat_PADI_drop, 1);
		if (conf_verbose) {
			clock_gettime(CLOCK_MONOTONIC, &ts);
			if (ts.tv_sec - 60 >= serv->last_padi_limit_warn) {
				log_warn("pppoe: discarding overlimit PADI packets on interface %s\n", serv->ifname);
				serv->last_padi_limit_warn = ts.tv_sec;
			}
		}
		return;
	}

	if (hdr->sid)
		return;

	len = ntohs(hdr->length);
	for (n = 0; n < len; n += sizeof(*tag) + ntohs(tag->tag_len)) {
		tag = (struct pppoe_tag *)(pack + ETH_HLEN + sizeof(*hdr) + n);
		if (n + sizeof(*tag) + ntohs(tag->tag_len) > len)
			return;
		switch (ntohs(tag->tag_type)) {
			case TAG_END_OF_LIST:
				break;
			case TAG_SERVICE_NAME:
				if (conf_service_name) {
					if (ntohs(tag->tag_len) != strlen(conf_service_name))
						break;
					if (memcmp(tag->tag_data, conf_service_name, ntohs(tag->tag_len)))
						break;
					service_match = 1;
				} else
					service_name_tag = tag;
				break;
			case TAG_HOST_UNIQ:
				host_uniq_tag = tag;
				break;
			case TAG_RELAY_SESSION_ID:
				relay_sid_tag = tag;
				break;
		}
	}

	if (conf_verbose) {
		log_info2("recv ");
		print_packet(pack);
	}

	if (!service_match) {
		if (conf_verbose)
			log_warn("pppoe: discarding PADI packet (Service-Name mismatch)\n");
		return;
	}

	if (pado_delay) {
		list_for_each_entry(pado, &serv->pado_list, entry) {
			if (memcmp(pado->addr, ethhdr->h_source, ETH_ALEN))
				continue;
			if (conf_verbose)
				log_warn("pppoe: discarding PADI packet (already queued)\n");
			return;
		}
		pado = mempool_alloc(pado_pool);
		memset(pado, 0, sizeof(*pado));
		pado->serv = serv;
		memcpy(pado->addr, ethhdr->h_source, ETH_ALEN);

		if (host_uniq_tag) {
			pado->host_uniq = _malloc(sizeof(*host_uniq_tag) + ntohs(host_uniq_tag->tag_len));
			memcpy(pado->host_uniq, host_uniq_tag, sizeof(*host_uniq_tag) + ntohs(host_uniq_tag->tag_len));
		}

		if (relay_sid_tag) {
			pado->relay_sid = _malloc(sizeof(*relay_sid_tag) + ntohs(relay_sid_tag->tag_len));
			memcpy(pado->relay_sid, relay_sid_tag, sizeof(*relay_sid_tag) + ntohs(relay_sid_tag->tag_len));
		}

		if (service_name_tag) {
			pado->service_name = _malloc(sizeof(*service_name_tag) + ntohs(service_name_tag->tag_len));
			memcpy(pado->service_name, service_name_tag, sizeof(*service_name_tag) + ntohs(service_name_tag->tag_len));
		}

		pado->timer.expire = pado_timer;
		pado->timer.period = pado_delay;

		triton_timer_add(&serv->ctx, &pado->timer, 0);

		list_add_tail(&pado->entry, &serv->pado_list);
		__sync_add_and_fetch(&stat_delayed_pado, 1);
	} else
		pppoe_send_PADO(serv, ethhdr->h_source, host_uniq_tag, relay_sid_tag, service_name_tag);
}

static void pppoe_recv_PADR(struct pppoe_serv_t *serv, uint8_t *pack, int size)
{
	struct ethhdr *ethhdr = (struct ethhdr *)pack;
	struct pppoe_hdr *hdr = (struct pppoe_hdr *)(pack + ETH_HLEN);
	struct pppoe_tag *tag;
	struct pppoe_tag *host_uniq_tag = NULL;
	struct pppoe_tag *relay_sid_tag = NULL;
	struct pppoe_tag *ac_cookie_tag = NULL;
	struct pppoe_tag *service_name_tag = NULL;
	struct pppoe_tag *tr101_tag = NULL;
	int n, service_match = 0;
	struct pppoe_conn_t *conn;
	int vendor_id;

	__sync_add_and_fetch(&stat_PADR_recv, 1);

	if (ap_shutdown)
		return;

	if (!memcmp(ethhdr->h_dest, bc_addr, ETH_ALEN)) {
		if (conf_verbose)
			log_warn("pppoe: discard PADR (destination address is broadcast)\n");
		return;
	}

	if (hdr->sid) {
		if (conf_verbose)
			log_warn("pppoe: discarding PADR packet (sid is not zero)\n");
		return;
	}

	if (conf_verbose) {
		log_info2("recv ");
		print_packet(pack);
	}

	for (n = 0; n < ntohs(hdr->length); n += sizeof(*tag) + ntohs(tag->tag_len)) {
		tag = (struct pppoe_tag *)(pack + ETH_HLEN + sizeof(*hdr) + n);

		if (n + sizeof(*tag) > ntohs(hdr->length)) {
			if (conf_verbose)
				log_warn("pppoe: discard PADR packet (truncated tag)\n");
			return;
		}
		if (n + sizeof(*tag) + ntohs(tag->tag_len) > ntohs(hdr->length)) {
			if (conf_verbose)
				log_warn("pppoe: discard PADR packet (invalid tag length)\n");
			return;
		}
		switch (ntohs(tag->tag_type)) {
			case TAG_END_OF_LIST:
				break;
			case TAG_SERVICE_NAME:
				service_name_tag = tag;
				if (tag->tag_len == 0)
					service_match = 1;
				else if (conf_service_name) {
					if (ntohs(tag->tag_len) != strlen(conf_service_name))
						break;
					if (memcmp(tag->tag_data, conf_service_name, ntohs(tag->tag_len)))
						break;
					service_match = 1;
				} else {
					service_match = 1;
				}
				break;
			case TAG_HOST_UNIQ:
				host_uniq_tag = tag;
				break;
			case TAG_AC_COOKIE:
				ac_cookie_tag = tag;
				break;
			case TAG_RELAY_SESSION_ID:
				relay_sid_tag = tag;
				break;
			case TAG_VENDOR_SPECIFIC:
				if (ntohs(tag->tag_len) < 4)
					continue;
				vendor_id = ntohl(*(uint32_t *)tag->tag_data);
				if (vendor_id == VENDOR_ADSL_FORUM)
					if (conf_tr101)
						tr101_tag = tag;
				break;
		}
	}

	if (!ac_cookie_tag) {
		if (conf_verbose)
			log_warn("pppoe: discard PADR packet (no AC-Cookie tag present)\n");
		return;
	}

	if (ntohs(ac_cookie_tag->tag_len) != COOKIE_LENGTH) {
		if (conf_verbose)
			log_warn("pppoe: discard PADR packet (incorrect AC-Cookie tag length)\n");
		return;
	}

	if (check_cookie(serv, ethhdr->h_source, (uint8_t *)ac_cookie_tag->tag_data, relay_sid_tag)) {
		if (conf_verbose)
			log_warn("pppoe: discard PADR packet (incorrect AC-Cookie)\n");
		return;
	}

	if (!service_match) {
		if (conf_verbose)
			log_warn("pppoe: Service-Name mismatch\n");
		pppoe_send_err(serv, ethhdr->h_source, host_uniq_tag, relay_sid_tag, CODE_PADS, TAG_SERVICE_NAME_ERROR);
		return;
	}

	pthread_mutex_lock(&serv->lock);
	conn = find_channel(serv, (uint8_t *)ac_cookie_tag->tag_data);
	if (conn && !conn->ppp.ses.username) {
		__sync_add_and_fetch(&stat_PADR_dup_recv, 1);
		pppoe_send_PADS(conn);
	}
	pthread_mutex_unlock(&serv->lock);

	if (conn)
		return;

	conn = allocate_channel(serv, ethhdr->h_source, host_uniq_tag, relay_sid_tag, service_name_tag, tr101_tag, (uint8_t *)ac_cookie_tag->tag_data);
	if (!conn)
		pppoe_send_err(serv, ethhdr->h_source, host_uniq_tag, relay_sid_tag, CODE_PADS, TAG_AC_SYSTEM_ERROR);
	else {
		pppoe_send_PADS(conn);
		triton_context_call(&conn->ctx, (triton_event_func)connect_channel, conn);
		triton_context_wakeup(&conn->ctx);
	}
}

static void pppoe_recv_PADT(struct pppoe_serv_t *serv, uint8_t *pack)
{
	struct ethhdr *ethhdr = (struct ethhdr *)pack;
	struct pppoe_hdr *hdr = (struct pppoe_hdr *)(pack + ETH_HLEN);
	struct pppoe_conn_t *conn;
	uint16_t sid = ntohs(hdr->sid);

	if (!memcmp(ethhdr->h_dest, bc_addr, ETH_ALEN)) {
		if (conf_verbose)
			log_warn("pppoe: discard PADT (destination address is broadcast)\n");
		return;
	}

	if (conf_verbose) {
		log_info2("recv ");
		print_packet(pack);
	}

	pthread_mutex_lock(&serv->lock);
	list_for_each_entry(conn, &serv->conn_list, entry) {
		if (conn->sid == sid) {
			if (!memcmp(conn->addr, ethhdr->h_source, ETH_ALEN))
				triton_context_call(&conn->ctx, (void (*)(void *))disconnect, conn);
			break;
		}
	}
	pthread_mutex_unlock(&serv->lock);
}

void pppoe_serv_read(uint8_t *data)
{
	struct pppoe_serv_t *serv = container_of(triton_context_self(), typeof(*serv), ctx);
	uint8_t *pack = data + 4;
	struct pppoe_hdr *hdr = (struct pppoe_hdr *)(pack + ETH_HLEN);
	int n = *(int *)data;

	switch (hdr->code) {
		case CODE_PADI:
			pppoe_recv_PADI(serv, pack, n);
			break;
		case CODE_PADR:
			pppoe_recv_PADR(serv, pack, n);
			break;
		case CODE_PADT:
			pppoe_recv_PADT(serv, pack);
			break;
	}

	mempool_free(data);
}

static void pppoe_serv_close(struct triton_context_t *ctx)
{
	struct pppoe_serv_t *serv = container_of(ctx, typeof(*serv), ctx);

	if (serv->stopping)
		return;

	serv->stopping = 1;
	pppoe_disc_stop(serv);

	pthread_mutex_lock(&serv->lock);
	if (!serv->conn_cnt) {
		pthread_mutex_unlock(&serv->lock);
		pppoe_server_free(serv);
		return;
	}
	pthread_mutex_unlock(&serv->lock);
}

static void pppoe_serv_timeout(struct triton_timer_t *t)
{
	struct pppoe_serv_t *serv = container_of(t, typeof(*serv), timer);

	pthread_mutex_lock(&serv->lock);
	if (serv->conn_cnt) {
		triton_timer_del(&serv->timer);
		pthread_mutex_unlock(&serv->lock);
		return;
	}

	pthread_mutex_unlock(&serv->lock);
	pppoe_server_free(serv);
}

static int parse_server(const char *opt, int *padi_limit)
{
	char *ptr, *endptr;

	ptr = strstr(opt, ",padi-limit=");
	if (ptr) {
		*padi_limit = strtol(ptr + 12, &endptr, 10);
		if (*endptr != 0 && *endptr != ',')
			goto out_err;
	}

	return 0;

out_err:
	return -1;
}

static int __pppoe_add_interface_re(int index, int flags, const char *name, struct iplink_arg *arg)
{
	if (pcre_exec(arg->re, NULL, name, strlen(name), 0, 0, NULL, 0) < 0)
		return 0;

	__pppoe_server_start(name, arg->opt, arg->cli, 0, 0);

	return 0;
}

static void pppoe_add_interface_re(const char *opt, void *cli)
{
	pcre *re = NULL;
	const char *pcre_err;
	char *pattern;
	const char *ptr;
	int pcre_offset;
	struct iplink_arg arg;

	for (ptr = opt; *ptr && *ptr != ','; ptr++);

	pattern = _malloc(ptr - (opt + 3) + 1);
	memcpy(pattern, opt + 3, ptr - (opt + 3));
	pattern[ptr - (opt + 3)] = 0;

	re = pcre_compile2(pattern, 0, NULL, &pcre_err, &pcre_offset, NULL);

	if (!re) {
		log_error("pppoe: %s at %i\r\n", pcre_err, pcre_offset);
		return;
	}

	arg.re = re;
	arg.opt = ptr;
	arg.cli = cli;

	iplink_list((iplink_list_func)__pppoe_add_interface_re, &arg);

	pcre_free(re);
	_free(pattern);
}

void pppoe_server_start(const char *opt, void *cli)
{
	char name[IFNAMSIZ];
	const char *ptr;

	if (strlen(opt) > 3 && memcmp(opt, "re:", 3) == 0) {
		pppoe_add_interface_re(opt, cli);
		return;
	}

	ptr = strchr(opt, ',');
	if (ptr) {
		memcpy(name, opt, ptr - opt);
		name[ptr - opt] = 0;
		__pppoe_server_start(name, ptr, cli, 0, 0);
	} else
		__pppoe_server_start(opt, opt, cli, 0, 0);
}

static void __pppoe_server_start(const char *ifname, const char *opt, void *cli, int parent_ifindex, int vid)
{
	struct pppoe_serv_t *serv;
	struct ifreq ifr;
	int padi_limit = conf_padi_limit;

	if (parse_server(opt, &padi_limit)) {
		if (cli)
			cli_sendv(cli, "failed to parse '%s'\r\n", opt);
		else
			log_error("pppoe: failed to parse '%s'\r\n", opt);
	}

	pthread_rwlock_rdlock(&serv_lock);
	list_for_each_entry(serv, &serv_list, entry) {
		if (!strcmp(serv->ifname, ifname)) {
			if (cli)
				cli_send(cli, "error: already exists\r\n");
			pthread_rwlock_unlock(&serv_lock);
			return;
		}
	}
	pthread_rwlock_unlock(&serv_lock);

	serv = _malloc(sizeof(*serv));
	memset(serv, 0, sizeof(*serv));

	if (init_secret(serv)) {
		if (cli)
			cli_sendv(cli, "init secret failed\r\n");
		_free(serv);
		return;
	}

	strncpy(ifr.ifr_name, ifname, sizeof(ifr.ifr_name));
	if (ioctl(sock_fd, SIOCGIFHWADDR, &ifr)) {
		if (cli)
			cli_sendv(cli, "ioctl(SIOCGIFHWADDR): %s\r\n", strerror(errno));
		log_error("pppoe: ioctl(SIOCGIFHWADDR): %s\n", strerror(errno));
		goto out_err;
	}

#ifdef ARPHDR_ETHER
	if (ifr.ifr_hwaddr.sa_family != ARPHDR_ETHER) {
		log_error("pppoe: interface %s is not ethernet\n", ifname);
		goto out_err;
	}
#endif

	if ((ifr.ifr_hwaddr.sa_data[0] & 1) != 0) {
		if (cli)
			cli_sendv(cli, "interface %s has not unicast address\r\n", ifname);
		log_error("pppoe: interface %s has not unicast address\n", ifname);
		goto out_err;
	}

	memcpy(serv->hwaddr, ifr.ifr_hwaddr.sa_data, ETH_ALEN);

	if (ioctl(sock_fd, SIOCGIFMTU, &ifr)) {
		if (cli)
			cli_sendv(cli, "ioctl(SIOCGIFMTU): %s\r\n", strerror(errno));
		log_error("pppoe: ioctl(SIOCGIFMTU): %s\n", strerror(errno));
		goto out_err;
	}

	if (ifr.ifr_mtu < ETH_DATA_LEN) {
		if (cli)
			cli_sendv(cli, "interface %s has MTU of %i, should be %i\r\n", ifname, ifr.ifr_mtu, ETH_DATA_LEN);
		log_error("pppoe: interface %s has MTU of %i, should be %i\n", ifname, ifr.ifr_mtu, ETH_DATA_LEN);
	}

	if (ioctl(sock_fd, SIOCGIFINDEX, &ifr)) {
		if (cli)
			cli_sendv(cli, "ioctl(SIOCGIFINDEX): %s\r\n", strerror(errno));
		log_error("pppoe: ioctl(SIOCGIFINDEX): %s\n", strerror(errno));
		goto out_err;
	}

<<<<<<< HEAD
	serv->ifindex = ifr.ifr_ifindex;

	memset(&sa, 0, sizeof(sa));
	sa.sll_family = AF_PACKET;
	sa.sll_protocol = htons(ETH_P_PPP_DISC);
	sa.sll_ifindex = ifr.ifr_ifindex;

	if (bind(sock, (struct sockaddr *)&sa, sizeof(sa))) {
		if (cli)
			cli_sendv(cli, "bind: %s\n", strerror(errno));
		log_error("pppoe: bind: %s\n", strerror(errno));
		goto out_err;
	}

	if (fcntl(sock, F_SETFL, O_NONBLOCK)) {
		if (cli)
			cli_sendv(cli, "failed to set nonblocking mode: %s\n", strerror(errno));
    log_error("pppoe: failed to set nonblocking mode: %s\n", strerror(errno));
		goto out_err;
	}

=======
>>>>>>> 9b79c797
	serv->ctx.close = pppoe_serv_close;
	serv->ctx.before_switch = log_switch;
	serv->ifname = _strdup(ifname);
	serv->ifindex = ifr.ifr_ifindex;
	pthread_mutex_init(&serv->lock, NULL);

	INIT_LIST_HEAD(&serv->conn_list);
	INIT_LIST_HEAD(&serv->pado_list);
	INIT_LIST_HEAD(&serv->padi_list);
	serv->padi_limit = padi_limit;

	triton_context_register(&serv->ctx, NULL);
<<<<<<< HEAD

	if (vid) {
		serv->parent_ifindex = parent_ifindex;
		serv->vid = vid;
		if (conf_vlan_timeout) {
			serv->timer.expire = pppoe_serv_timeout;
			serv->timer.expire_tv.tv_sec = conf_vlan_timeout;
			triton_timer_add(&serv->ctx, &serv->timer, 0);
		}
	}

	triton_md_register_handler(&serv->ctx, &serv->hnd);
	triton_md_enable_handler(&serv->hnd, MD_MODE_READ);
=======
>>>>>>> 9b79c797
	triton_context_wakeup(&serv->ctx);

	pthread_rwlock_wrlock(&serv_lock);
	list_add_tail(&serv->entry, &serv_list);
	pthread_rwlock_unlock(&serv_lock);

	pppoe_disc_start(serv);

	return;

out_err:
	_free(serv);
}

static void _conn_stop(struct pppoe_conn_t *conn)
{
	ap_session_terminate(&conn->ppp.ses, TERM_ADMIN_RESET, 0);
}

void _server_stop(struct pppoe_serv_t *serv)
{
	struct pppoe_conn_t *conn;

	if (serv->stopping)
		return;

	serv->stopping = 1;
	pppoe_disc_stop(serv);

	pthread_mutex_lock(&serv->lock);
	if (!serv->conn_cnt) {
		pthread_mutex_unlock(&serv->lock);
		pppoe_server_free(serv);
		return;
	}
	list_for_each_entry(conn, &serv->conn_list, entry)
		triton_context_call(&conn->ctx, (triton_event_func)_conn_stop, conn);
	pthread_mutex_unlock(&serv->lock);
}

void pppoe_server_free(struct pppoe_serv_t *serv)
{
	struct delayed_pado_t *pado;

	pthread_rwlock_wrlock(&serv_lock);
	list_del(&serv->entry);
	pthread_rwlock_unlock(&serv_lock);

	while (!list_empty(&serv->pado_list)) {
		pado = list_entry(serv->pado_list.next, typeof(*pado), entry);
		free_delayed_pado(pado);
	}

<<<<<<< HEAD
	if (serv->timer.tpd)
		triton_timer_del(&serv->timer);

	triton_md_unregister_handler(&serv->hnd, 1);

	if (serv->vid) {
		log_info2("ipoe: remove vlan %s\n", serv->ifname);
		iplink_vlan_del(serv->ifindex);
		vlan_mon_add_vid(serv->parent_ifindex, ETH_P_PPP_DISC, serv->vid);
	}

=======
>>>>>>> 9b79c797
	triton_context_unregister(&serv->ctx);
	_free(serv->ifname);
	_free(serv);
}

void pppoe_server_stop(const char *ifname)
{
	struct pppoe_serv_t *serv;

	pthread_rwlock_rdlock(&serv_lock);
	list_for_each_entry(serv, &serv_list, entry) {
		if (strcmp(serv->ifname, ifname))
			continue;
		triton_context_call(&serv->ctx, (triton_event_func)_server_stop, serv);
		break;
	}
	pthread_rwlock_unlock(&serv_lock);
}

void __export pppoe_get_stat(unsigned int **starting, unsigned int **active)
{
	*starting = &stat_starting;
	*active = &stat_active;
}

static int init_secret(struct pppoe_serv_t *serv)
{
	DES_cblock key;

	if (read(urandom_fd, serv->secret, SECRET_LENGTH) < 0) {
		log_error("pppoe: failed to read /dev/urandom: %s\n", strerror(errno));
		return -1;
	}

	memset(key, 0, sizeof(key));
	DES_random_key(&key);
	DES_set_key(&key, &serv->des_ks);

	return 0;
}

void pppoe_vlan_mon_notify(int ifindex, int vid)
{
	struct conf_sect_t *sect = conf_get_section("pppoe");
	struct conf_option_t *opt;
	struct ifreq ifr;
	char *ptr;
	int len, r, svid;
	pcre *re = NULL;
	const char *pcre_err;
	char *pattern;
	int pcre_offset;
	char ifname[IFNAMSIZ];

	if (!sect)
		return;

	memset(&ifr, 0, sizeof(ifr));
	ifr.ifr_ifindex = ifindex;
	if (ioctl(sock_fd, SIOCGIFNAME, &ifr, sizeof(ifr))) {
		log_error("pppoe: vlan-mon: failed to get interface name, ifindex=%i\n", ifindex);
		return;
	}

	svid = iplink_vlan_get_vid(ifindex);

	if (make_vlan_name(conf_vlan_name, ifr.ifr_name, svid, vid, ifname)) {
		log_error("pppoe: vlan-mon: %s.%i: interface name is too long\n", ifr.ifr_name, vid);
		return;
	}

	strcpy(ifr.ifr_name, ifname);
	len = strlen(ifr.ifr_name);

	if (iplink_vlan_add(ifr.ifr_name, ifindex, vid))
		return;

	log_info2("pppoe: create vlan %s parent %s\n", ifname, ifr.ifr_name);

	ioctl(sock_fd, SIOCGIFFLAGS, &ifr, sizeof(ifr));
	ifr.ifr_flags |= IFF_UP;
	ioctl(sock_fd, SIOCSIFFLAGS, &ifr, sizeof(ifr));

	if (ioctl(sock_fd, SIOCGIFINDEX, &ifr, sizeof(ifr))) {
		log_error("pppoe: vlan-mon: %s: failed to get interface index\n", ifr.ifr_name);
		return;
	}

	list_for_each_entry(opt, &sect->items, entry) {
		if (strcmp(opt->name, "interface"))
			continue;
		if (!opt->val)
			continue;

		ptr = strchr(opt->val, ',');
		if (!ptr)
			ptr = strchr(opt->val, 0);

		if (ptr - opt->val > 3 && memcmp(opt->val, "re:", 3) == 0) {
			pattern = _malloc(ptr - (opt->val + 3) + 1);
			memcpy(pattern, opt->val + 3, ptr - (opt->val + 3));
			pattern[ptr - (opt->val + 3)] = 0;

			re = pcre_compile2(pattern, 0, NULL, &pcre_err, &pcre_offset, NULL);

			_free(pattern);

			if (!re)
				continue;

			r = pcre_exec(re, NULL, ifr.ifr_name, len, 0, 0, NULL, 0);
			pcre_free(re);

			if (r < 0)
				continue;

			__pppoe_server_start(ifr.ifr_name, opt->val, NULL, ifindex, vid);
		} else if (ptr - opt->val == len && memcmp(opt->val, ifr.ifr_name, len) == 0)
			__pppoe_server_start(ifr.ifr_name, opt->val, NULL, ifindex, vid);
	}
}

static void add_vlan_mon(const char *opt, long *mask)
{
	const char *ptr;
	struct ifreq ifr;
	int ifindex;
	long mask1[4096/8/sizeof(long)];
	struct pppoe_serv_t *serv;

	for (ptr = opt; *ptr && *ptr != ','; ptr++);

	if (ptr - opt >= IFNAMSIZ) {
		log_error("pppoe: vlan-mon=%s: interface name is too long\n", opt);
		return;
	}

	memset(&ifr, 0, sizeof(ifr));

	memcpy(ifr.ifr_name, opt, ptr - opt);
	ifr.ifr_name[ptr - opt] = 0;

	if (ioctl(sock_fd, SIOCGIFINDEX, &ifr)) {
		log_error("pppoe: '%s': ioctl(SIOCGIFINDEX): %s\n", ifr.ifr_name, strerror(errno));
		return;
	}

	ifindex = ifr.ifr_ifindex;

	ioctl(sock_fd, SIOCGIFFLAGS, &ifr);

	if (!(ifr.ifr_flags & IFF_UP)) {
		ifr.ifr_flags |= IFF_UP;

		ioctl(sock_fd, SIOCSIFFLAGS, &ifr);
	}

	memcpy(mask1, mask, sizeof(mask1));
	list_for_each_entry(serv, &serv_list, entry) {
		if (serv->vid && serv->parent_ifindex == ifindex)
			mask1[serv->vid / (8*sizeof(long))] |= 1lu << (serv->vid % (8*sizeof(long)));
	}

	vlan_mon_add(ifindex, ETH_P_PPP_DISC, mask1, sizeof(mask1));
}

static int __load_vlan_mon_re(int index, int flags, const char *name, struct iplink_arg *arg)
{
	struct ifreq ifr;
	long mask1[4096/8/sizeof(long)];
	struct pppoe_serv_t *serv;

	if (pcre_exec(arg->re, NULL, name, strlen(name), 0, 0, NULL, 0) < 0)
		return 0;

	memset(&ifr, 0, sizeof(ifr));
	strcpy(ifr.ifr_name, name);

	ioctl(sock_fd, SIOCGIFFLAGS, &ifr);

	if (!(ifr.ifr_flags & IFF_UP)) {
		ifr.ifr_flags |= IFF_UP;

		ioctl(sock_fd, SIOCSIFFLAGS, &ifr);
	}

	memcpy(mask1, arg->arg1, sizeof(mask1));
	list_for_each_entry(serv, &serv_list, entry) {
		if (serv->vid && serv->parent_ifindex == index)
			mask1[serv->vid / (8*sizeof(long))] |= 1lu << (serv->vid % (8*sizeof(long)));
	}

	vlan_mon_add(index, ETH_P_PPP_DISC,  mask1, sizeof(mask1));

	return 0;
}

static void load_vlan_mon_re(const char *opt, long *mask, int len)
{
	pcre *re = NULL;
	const char *pcre_err;
	char *pattern;
	const char *ptr;
	int pcre_offset;
	struct iplink_arg arg;

	for (ptr = opt; *ptr && *ptr != ','; ptr++);

	pattern = _malloc(ptr - (opt + 3) + 1);
	memcpy(pattern, opt + 3, ptr - (opt + 3));
	pattern[ptr - (opt + 3)] = 0;

	re = pcre_compile2(pattern, 0, NULL, &pcre_err, &pcre_offset, NULL);

	if (!re) {
		log_error("ipoe: '%s': %s at %i\r\n", pattern, pcre_err, pcre_offset);
		return;
	}

	arg.re = re;
	arg.opt = opt;
	arg.arg1 = mask;

	iplink_list((iplink_list_func)__load_vlan_mon_re, &arg);

	pcre_free(re);
	_free(pattern);

}

static void load_vlan_mon(struct conf_sect_t *sect)
{
	struct conf_option_t *opt;
	long mask[4096/8/sizeof(long)];
	static int registered = 0;

	if (!triton_module_loaded("vlan-mon"))
		return;

	if (!registered) {
		vlan_mon_register_proto(ETH_P_PPP_DISC, pppoe_vlan_mon_notify);
		registered = 1;
	}

	vlan_mon_del(-1, ETH_P_PPP_DISC);

	list_for_each_entry(opt, &sect->items, entry) {
		if (strcmp(opt->name, "vlan-mon"))
			continue;

		if (!opt->val)
			continue;

		if (parse_vlan_mon(opt->val, mask))
			continue;

		if (strlen(opt->val) > 3 && !memcmp(opt->val, "re:", 3))
			load_vlan_mon_re(opt->val, mask, sizeof(mask));
		else
			add_vlan_mon(opt->val, mask);
	}
}


static void load_config(void)
{
	char *opt;
	struct conf_sect_t *s = conf_get_section("pppoe");

	opt = conf_get_opt("pppoe", "verbose");
	if (opt)
		conf_verbose = atoi(opt);

	opt = conf_get_opt("pppoe", "ac-name");
	if (!opt)
		opt = conf_get_opt("pppoe", "AC-Name");
	if (opt) {
		if (conf_ac_name)
			_free(conf_ac_name);
		conf_ac_name = _strdup(opt);
	} else
		conf_ac_name = _strdup("accel-ppp");

	opt = conf_get_opt("pppoe", "service-name");
	if (!opt)
		opt = conf_get_opt("pppoe", "Service-Name");
	if (opt) {
		if (conf_service_name)
			_free(conf_service_name);
		conf_service_name = _strdup(opt);
	}

	opt = conf_get_opt("pppoe", "ifname-in-sid");
	if (opt) {
		if (!strcmp(opt, "calling-sid"))
			conf_ifname_in_sid = 1;
		else if (!strcmp(opt, "called-sid"))
			conf_ifname_in_sid = 2;
		else if (!strcmp(opt, "both"))
			conf_ifname_in_sid = 3;
		else if (atoi(opt) >= 0)
			conf_ifname_in_sid = atoi(opt);
	}

	opt = conf_get_opt("pppoe", "pado-delay");
	if (!opt)
		opt = conf_get_opt("pppoe", "PADO-Delay");
	if (opt)
		dpado_parse(opt);

	opt = conf_get_opt("pppoe", "tr101");
	if (opt)
		conf_tr101 = atoi(opt);

	opt = conf_get_opt("pppoe", "padi-limit");
	if (opt)
		conf_padi_limit = atoi(opt);

	opt = conf_get_opt("pppoe", "sid-uppercase");
	if (opt)
		conf_sid_uppercase = atoi(opt);

	opt = conf_get_opt("pppoe", "cookie-timeout");
	if (opt)
		conf_cookie_timeout = atoi(opt);
	else
		conf_cookie_timeout = 5;


	conf_mppe = MPPE_UNSET;
	opt = conf_get_opt("pppoe", "mppe");
	if (opt) {
		if (strcmp(opt, "deny") == 0)
			conf_mppe = MPPE_DENY;
		else if (strcmp(opt, "allow") == 0)
			conf_mppe = MPPE_ALLOW;
		else if (strcmp(opt, "prefer") == 0)
			conf_mppe = MPPE_PREFER;
		else if (strcmp(opt, "require") == 0)
			conf_mppe = MPPE_REQUIRE;
	}

	conf_ip_pool = conf_get_opt("pppoe", "ip-pool");

	conf_called_sid = CSID_MAC;
	opt = conf_get_opt("pppoe", "called-sid");
	if (opt) {
		if (!strcmp(opt, "mac"))
			conf_called_sid = CSID_MAC;
		else if (!strcmp(opt, "ifname"))
			conf_called_sid = CSID_IFNAME;
		else if (!strcmp(opt, "ifname:mac"))
			conf_called_sid = CSID_IFNAME_MAC;
		else
			log_error("pppoe: unknown called-sid type\n");
	}

	opt = conf_get_opt("pppoe", "vlan-name");
	if (opt)
		conf_vlan_name = opt;
	else
		conf_vlan_name = "%I.%N";

	opt = conf_get_opt("pppoe", "vlan-timeout");
	if (opt && atoi(opt) > 0)
		conf_vlan_timeout = atoi(opt);
	else
		conf_vlan_timeout = 60;

	load_vlan_mon(s);
}

static void load_interfaces()
{
	struct conf_sect_t *s = conf_get_section("pppoe");
	struct conf_option_t *opt;

	list_for_each_entry(opt, &s->items, entry) {
		if (!strcmp(opt->name, "interface")) {
			if (opt->val)
				pppoe_server_start(opt->val, NULL);
		}
	}
}

static void pppoe_init(void)
{
	int fd;
	uint8_t *ptr;

	ptr = malloc(SID_MAX/8);
	memset(ptr, 0xff, SID_MAX/8);
	ptr[0] = 0xfe;
	ptr[SID_MAX/8-1] = 0x7f;
	sid_ptr = sid_map = (unsigned long *)ptr;

	fd = socket(AF_PPPOX, SOCK_STREAM, PX_PROTO_OE);
	if (fd >= 0)
		close(fd);
	else if (system("modprobe -q pppoe"))
		log_warn("failed to load pppoe kernel module\n");

	conn_pool = mempool_create(sizeof(struct pppoe_conn_t));
	pado_pool = mempool_create(sizeof(struct delayed_pado_t));
	padi_pool = mempool_create(sizeof(struct padi_t));

	if (!conf_get_section("pppoe")) {
		log_error("pppoe: no configuration, disabled...\n");
		return;
	}

	load_config();

	connlimit_loaded = triton_module_loaded("connlimit");

	triton_event_register_handler(EV_CONFIG_RELOAD, (triton_event_func)load_config);

	triton_context_call(NULL, (triton_event_func)load_interfaces, NULL);
}

DEFINE_INIT(21, pppoe_init);<|MERGE_RESOLUTION|>--- conflicted
+++ resolved
@@ -1379,30 +1379,6 @@
 		goto out_err;
 	}
 
-<<<<<<< HEAD
-	serv->ifindex = ifr.ifr_ifindex;
-
-	memset(&sa, 0, sizeof(sa));
-	sa.sll_family = AF_PACKET;
-	sa.sll_protocol = htons(ETH_P_PPP_DISC);
-	sa.sll_ifindex = ifr.ifr_ifindex;
-
-	if (bind(sock, (struct sockaddr *)&sa, sizeof(sa))) {
-		if (cli)
-			cli_sendv(cli, "bind: %s\n", strerror(errno));
-		log_error("pppoe: bind: %s\n", strerror(errno));
-		goto out_err;
-	}
-
-	if (fcntl(sock, F_SETFL, O_NONBLOCK)) {
-		if (cli)
-			cli_sendv(cli, "failed to set nonblocking mode: %s\n", strerror(errno));
-    log_error("pppoe: failed to set nonblocking mode: %s\n", strerror(errno));
-		goto out_err;
-	}
-
-=======
->>>>>>> 9b79c797
 	serv->ctx.close = pppoe_serv_close;
 	serv->ctx.before_switch = log_switch;
 	serv->ifname = _strdup(ifname);
@@ -1415,7 +1391,6 @@
 	serv->padi_limit = padi_limit;
 
 	triton_context_register(&serv->ctx, NULL);
-<<<<<<< HEAD
 
 	if (vid) {
 		serv->parent_ifindex = parent_ifindex;
@@ -1427,15 +1402,11 @@
 		}
 	}
 
-	triton_md_register_handler(&serv->ctx, &serv->hnd);
-	triton_md_enable_handler(&serv->hnd, MD_MODE_READ);
-=======
->>>>>>> 9b79c797
-	triton_context_wakeup(&serv->ctx);
-
 	pthread_rwlock_wrlock(&serv_lock);
 	list_add_tail(&serv->entry, &serv_list);
 	pthread_rwlock_unlock(&serv_lock);
+
+	triton_context_wakeup(&serv->ctx);
 
 	pppoe_disc_start(serv);
 
@@ -1484,11 +1455,8 @@
 		free_delayed_pado(pado);
 	}
 
-<<<<<<< HEAD
 	if (serv->timer.tpd)
 		triton_timer_del(&serv->timer);
-
-	triton_md_unregister_handler(&serv->hnd, 1);
 
 	if (serv->vid) {
 		log_info2("ipoe: remove vlan %s\n", serv->ifname);
@@ -1496,8 +1464,6 @@
 		vlan_mon_add_vid(serv->parent_ifindex, ETH_P_PPP_DISC, serv->vid);
 	}
 
-=======
->>>>>>> 9b79c797
 	triton_context_unregister(&serv->ctx);
 	_free(serv->ifname);
 	_free(serv);
